from collections import defaultdict
import copy
import cv2
import gc
import h5py
import inspect
import matplotlib.tri
import numpy as np
import os
from rtree import index
from scipy.interpolate import interp1d
from scipy import sparse
import scipy.sparse.csgraph as csgraph
from scipy.spatial import KDTree
import shapely
import shapely.geometry as shpgeo
from shapely.ops import polygonize, unary_union
import triangle

from feabas import common, material, spatial
import feabas.constant as const


def gear_constant_to_str(gear_const):
    if isinstance(gear_const, (tuple, list)):
        gear_str = '_'.join([gear_constant_to_str(s) for s in gear_const])
    elif gear_const == const.MESH_GEAR_INITIAL:
        gear_str = 'INITIAL'
    elif gear_const == const.MESH_GEAR_FIXED:
        gear_str = 'FIXED'
    elif gear_const == const.MESH_GEAR_MOVING:
        gear_str = 'MOVING'
    elif gear_const == const.MESH_GEAR_STAGING:
        gear_str = 'STAGING'
    else:
        raise ValueError
    return gear_str


def gear_str_to_constant(gear_str):
    if '_' in gear_str:
        gear_const = tuple(gear_str_to_constant(s) for s in gear_str.split('_'))
    elif gear_str.upper() == 'INITIAL':
        gear_const = const.MESH_GEAR_INITIAL
    elif gear_str.upper() == 'FIXED':
        gear_const = const.MESH_GEAR_FIXED
    elif gear_str.upper() == 'MOVING':
        gear_const = const.MESH_GEAR_MOVING
    elif gear_str.upper() == 'STAGING':
        gear_const = const.MESH_GEAR_STAGING
    else:
        raise ValueError
    return gear_const


def config_cache(gear):
    """
    The decorator that determines the caching behaviour of the Mesh properties.
    gear: used to generate caching key. Possible values include:
        const.MESH_GEAR_INITIAL: the property is only related to the initial vertice
            positions and their connection;
        const.MESH_GEAR_FIXED: the property is also related to the position of fixed
            vertice positions;
        const.MESH_GEAR_MOVING: the property is also related to the position of moving
            vertice positions;
        'TBD': the vertices on which the property is caculated is determined on
            the fly. If 'gear' is provided in the keyward argument, use that;
            otherwise, use self._current_gear.
    cache: If False, no caching;
        If True, save to self as an attribute (default);
        If type of common.Cache, save to the cache object with key;
        If type defaultdict,  save to cache object with key under dict[prop_name].
    assign_value: if kwargs assign_value is given, instead of computing the property,
        directly return that value and force cache it if required.
    no_compute: if set to True, only probe if there exists cached value. If not,
        directly return None without compute. Otherwise return cached value.
        default to False.
    """
    def config_cache_wrap(func):
        prop_name0 = func.__name__
        def decorated(self, cache=None, force_update=False, no_compute=False, **kwargs):
            if 'assign_value' in kwargs:
                force_update = True
                assign_mode = True
                prop0 = kwargs['assign_value']
            else:
                assign_mode = False
            if gear == 'TBD':
                if 'gear' in kwargs:
                    cgear = kwargs['gear']
                else:
                    argspec = inspect.getargspec(func)
                    nd = len(argspec.args) - len(argspec.defaults)
                    kwnm = argspec.args[nd:]
                    if 'gear' in kwnm:
                        cindx = kwnm.index('gear')
                        cgear = argspec.defaults[cindx]
                    else:
                        cgear = self._current_gear
            else:
                cgear = gear
            if cgear is None:
                cgear = self._current_gear
            if cache is None:
                # if cache not provided, use default cache in self.
                cache = self._default_cache[cgear]
            masked_operation = False
            if ('tri_mask' in kwargs) and (kwargs['tri_mask'] is not None):
                tri_mask = np.array(kwargs['tri_mask'], copy=False)
                if tri_mask.dtype == bool:
                    if not np.all(tri_mask):
                        masked_operation = True
                else:
                    if tri_mask.size < self.num_triangles:
                        masked_operation = True
                    else:
                        tri_mask0 = np.zeros(self.num_triangles, dtype=bool)
                        tri_mask0[tri_mask] = True
                        if not np.all(tri_mask0):
                            masked_operation = True
            if (not masked_operation) and (kwargs.get('vtx_mask', None) is not None):
                vtx_mask = np.array(vtx_mask, copy=False)
                if vtx_mask.dtype == bool:
                    if not np.all(vtx_mask):
                        masked_operation = True
                else:
                    if vtx_mask.size < self.num_vertices:
                        masked_operation = True
                    else:
                        vtx_mask0 = np.zeros(self.num_vertices, dtype=bool)
                        vtx_mask0[vtx_mask] = True
                        if not np.all(vtx_mask0):
                            masked_operation = True
            if masked_operation:
                # if contain masked triangles or vertices, don't cache
                cache = False
                force_update = True
            if isinstance(cache, bool):
                sgear = gear_constant_to_str(cgear)
                prop_name = '_cached_' + prop_name0 + '_G_' + sgear
                if cache:  # save to self as an attribute
                    if not force_update and hasattr(self, prop_name):
                        # if already cached, use that
                        prop = getattr(self, prop_name)
                        if prop is not None:
                            return prop
                    if assign_mode:
                        prop = prop0
                    elif no_compute:
                        return None
                    else:
                        prop = func(self, **kwargs)
                    setattr(self, prop_name, prop)
                    return prop
                else: # no caching
                    if not force_update and hasattr(self, prop_name):
                        # if already cached, use that
                        prop = getattr(self, prop_name)
                        if prop is not None:
                            return prop
                    if assign_mode:
                        prop = prop0
                    elif no_compute:
                        return None
                    else:
                        prop = func(self, **kwargs)
                    return prop
            else:
                cache_key = self.caching_keys(gear=cgear)
                if isinstance(cache, common.CacheNull):
                    key = (*cache_key, prop_name0)
                    if not force_update and (key in cache):
                        prop = cache[key]
                        if prop is not None:
                            return prop
                    if assign_mode:
                        prop = prop0
                    elif no_compute:
                        return None
                    else:
                        prop = func(self, **kwargs)
                    cache.update_item(key, prop)
                    return prop
                elif isinstance(cache, dict):
                    cache_obj = cache[prop_name0]
                    key = cache_key
                    if not force_update and (key in cache_obj):
                        prop = cache_obj[key]
                        if prop is not None:
                            return prop
                    if assign_mode:
                        prop = prop0
                    elif no_compute:
                        return None
                    else:
                        prop = func(self, **kwargs)
                    cache_obj.update_item(key, prop)
                    return prop
                else:
                    raise TypeError('Cache type not recognized')
        return decorated
    return config_cache_wrap



class Mesh:
    """
    A class to represent a FEM Mesh.
    Args:
        vertices (NV x 2 ndarray): x-y cooridnates of the vertices.
        triangles (NT x 3 ndarray): each row is 3 vertex indices belong to a
            triangle.
    Kwargs:
        material_ids (NT ndarray of int16): material for each triangle. If None,
            set to the id of the default material defined in feabas.material.
        material_table (feabas.material.MaterialTable): table of
            material properties.
        resolution (float): resolution of the mesh, for automatical scaling when
            working with images with specified resolution. default to 4nm.
        name(str): name of the mesh, used for printing/saving.
        token(int): unique id number, used as the key for caching. If not set, use
            the hash of object attributes.
    """
    uid_counter = 0.0
  ## ------------------------- initialization & IO ------------------------- ##
    def __init__(self, vertices, triangles, **kwargs):
        vertices = vertices.reshape(-1, 2)
        triangles = triangles.reshape(-1, 3)
        self._vertices = {const.MESH_GEAR_INITIAL: vertices}
        self._vertices[const.MESH_GEAR_FIXED] = kwargs.get('fixed_vertices', vertices)
        self._vertices[const.MESH_GEAR_MOVING] = kwargs.get('moving_vertices', None)
        self._vertices[const.MESH_GEAR_STAGING] = kwargs.get('staging_vertices', None)
        self._offsets = {}
        self._offsets[const.MESH_GEAR_INITIAL] = kwargs.get('initial_offset', np.zeros((1,2), dtype=np.float64))
        self._offsets[const.MESH_GEAR_FIXED] = kwargs.get('fixed_offset', np.zeros((1,2), dtype=np.float64))
        self._offsets[const.MESH_GEAR_MOVING] = kwargs.get('moving_offset', np.zeros((1,2), dtype=np.float64))
        self._offsets[const.MESH_GEAR_STAGING] = kwargs.get('staging_offset', np.zeros((1,2), dtype=np.float64))
        self._current_gear = const.MESH_GEAR_FIXED
        tri_num = triangles.shape[0]
        mtb = kwargs.get('material_table', None)
        self.set_material_table(mtb)
        material_ids = kwargs.get('material_ids', None)
        if material_ids is None:
            # use default model
            default_mat = self._material_table['default']
            material_ids = np.full(tri_num, default_mat.uid, dtype=np.int8)
        indx = np.argsort(material_ids, axis=None, kind='stable')
        self._stiffness_multiplier = kwargs.get('stiffness_multiplier', None)
        if np.any(indx!=np.arange(indx.size)):
            triangles = triangles[indx]
            material_ids = material_ids[indx]
            if isinstance(self._stiffness_multiplier, np.ndarray):
                self._stiffness_multiplier = self._stiffness_multiplier[indx]
        self.triangles = triangles
        self._material_ids = material_ids
        self._resolution = kwargs.get('resolution', const.DEFAULT_RESOLUTION)
        self._epsilon = kwargs.get('epsilon', const.EPSILON0)
        self._name = kwargs.get('name', '')
        if isinstance(self._name, np.ndarray):
            self._name = common.numpy_to_str_ascii(self._name)
        self.token = kwargs.get('token', None)
        self._default_cache = kwargs.get('cache', defaultdict(lambda: True))
        if self.token is None:
            self._hash_token()
        self._caching_keys_dict = {g: None for g in const.MESH_GEARS}
        self._caching_keys_dict[const.MESH_GEAR_INITIAL] = self.token
        # store the last caching keys for cleaning up
        self._latest_expired_caching_keys_dict = {g: None for g in const.MESH_GEARS}
        self._update_caching_keys(gear=const.MESH_GEAR_FIXED)
        # used for optimizer
        self.locked = kwargs.get('locked', False) # whether to allow modification
        # make mesh softer during stiffness matrix assembly
        self.soft_factor = kwargs.get('soft_factor', 1.0)
        uid = kwargs.get('uid', None)   # numbering of the mesh
        if uid is None:
            self.uid = float(Mesh.uid_counter)
            Mesh.uid_counter += 1
        else:
            self.uid = float(uid)
            Mesh.uid_counter = float(max(Mesh.uid_counter, uid) + 1)


    @classmethod
    def from_PSLG(cls, vertices, segments, markers=None, **kwargs):
        """
        initialize from PSLG (feabas.spatial.Geometry.PSLG).
        Args:
            vertices (Nx2 np.ndarray): vertices of PSLG.
            segments (Mx2 np.ndarray): list of endpoints' vertex id for each
                segment of PSLG.
            markers (dict of lists): marker points for each region names.
        Kwargs:
            mesh_size: the maximum edge length allowed in the mesh.
            min_mesh_angle: minimum angle allowed in mesh. May negatively affect
                meshing performance, default to 0.
        """
        material_table = kwargs.get('material_table', material.MaterialTable())
        resolution = kwargs.get('resolution', const.DEFAULT_RESOLUTION)
        mesh_size = kwargs.get('mesh_size', (400*const.DEFAULT_RESOLUTION/resolution))
        min_angle = kwargs.get('min_mesh_angle', 0)
        mesh_area = mesh_size ** 2
        regions = []
        holes = []
        regions_no_steiner = []
        if segments is not None:
            PSLG = {'vertices': vertices, 'segments': segments}
            tri_opt = 'p'
        else:
            PSLG = {'vertices': vertices}
            tri_opt = 'c'
        if markers is not None:
            for mname, pts in markers.items():
                if not bool(pts): # no points in this marker
                    continue
                mat = material_table[mname]
                if not mat.enable_mesh:
                    holes.extend(pts)
                else:
                    area_constraint = float(mesh_area * mat.area_constraint)
                    region_id = mat.uid
                    if area_constraint == 0:
                        regions_no_steiner.extend(pts)
                    for rx, ry in pts:
                        regions.append([rx, ry, region_id, area_constraint])
            holes_n_nosteiner = holes + regions_no_steiner
            if bool(holes_n_nosteiner):
                PSLG['holes'] = holes_n_nosteiner
            if bool(regions):
                PSLG['regions'] = regions
            tri_opt += 'Aa'
        else:
            if mesh_area > 0:
                num_decimal = max(0, 2-round(np.log10(mesh_area)))
                area_opt = ('a{:.' + str(num_decimal) + 'f}').format(mesh_area)
                if '.' in area_opt:
                    area_opt = area_opt.rstrip('0')
                tri_opt += area_opt
        if min_angle > 0:
            T = triangle.triangulate(PSLG, opts=tri_opt+'q{}'.format(min_angle))
        else:
            T = triangle.triangulate(PSLG, opts=tri_opt)
        if 'triangle_attributes' in T:
            if bool(regions_no_steiner):
                PSLG_only_holes = PSLG.copy()
                if bool(holes):
                    PSLG_only_holes['holes'] = holes
                else:
                    PSLG_only_holes.pop('holes', None)
                T_0 = triangle.triangulate(PSLG_only_holes, 'pS0')
                T_1 = triangle.triangulate(PSLG, 'pS0')
                seg_0 = np.sort(T_0['segments'], axis=-1)
                seg_1 = np.sort(T_1['segments'], axis=-1)
                seg_0_cmplx = seg_0[:,0] + seg_0[:,1] *1j
                seg_1_cmplx = seg_1[:,0] + seg_1[:,1] *1j
                seg_eaten = seg_0[~np.isin(seg_0_cmplx, seg_1_cmplx)]
                new_segs = np.concatenate((T['segments'],  seg_eaten), axis=0)
                PSLG_only_holes.update({'vertices': T['vertices'], 'segments': new_segs})
                T = triangle.triangulate(PSLG_only_holes, opts=tri_opt)
            material_ids = T['triangle_attributes'].squeeze().astype(np.int16)
        else:
            material_ids = None
        vertices = T['vertices']
        triangles = T['triangles']
        connected = np.isin(np.arange(vertices.shape[0]), triangles)
        if not np.all(connected):
            vertices = vertices[connected]
            T_indx = np.full_like(triangles, -1, shape=connected.shape)
            T_indx[connected] = np.arange(np.sum(connected))
            triangles = T_indx[triangles]
        return cls(vertices, triangles, material_ids=material_ids, **kwargs)


    @classmethod
    def from_polygon_equilateral(cls, mask, **kwargs):
        """
        initialize an equilateral mesh that covers the (Multi)Polygon region
        defined by mask.
        """
        resolution = kwargs.get('resolution', const.DEFAULT_RESOLUTION)
        mesh_size = kwargs.get('mesh_size', (400*const.DEFAULT_RESOLUTION/resolution))
        vertices = spatial.generate_equilat_grid_mask(mask, mesh_size)
        triangles = triangle.delaunay(vertices)
        edges = Mesh.triangle2edge(triangles, directional=True)
        edge_len = np.sum(np.diff(vertices[edges], axis=-2)**2, axis=-1)**0.5
        indx = ~np.any(edge_len.reshape(3, -1) > 1.25 * mesh_size, axis=0)
        triangles = triangles[indx]
        return cls(vertices, triangles, **kwargs)


    @classmethod
    def from_bbox(cls, bbox, cartesian=False, **kwargs):
        # generate mesh with rectangular boundary defined by bbox
        # [xmin, ymin, xmax, ymax]
        if cartesian:
            # return a mesh from cartetian grids
            resolution = kwargs.get('resolution', const.DEFAULT_RESOLUTION)
            mesh_size = kwargs.get('mesh_size', (100*const.DEFAULT_RESOLUTION/resolution)) # tentative block size
            max_aspect_ratio = kwargs.get('max_aspect_ratio', 2) # the maximum aspect ratio of each block
            min_num_blocks = kwargs.get('min_num_blocks', 1) # minimum number of blocks on each side
            xmin, ymin, xmax, ymax = bbox
            ht = ymax - ymin
            wd = xmax - xmin
            Nx = max(np.round(wd / mesh_size), min_num_blocks)
            Ny = max(np.round(ht / mesh_size), min_num_blocks)
            dx = wd / Nx
            dy = ht / Ny
            if dx > (max_aspect_ratio * dy):
                dx = max_aspect_ratio * dy
            elif dy > (max_aspect_ratio * dx):
                dy = max_aspect_ratio * dx
            Nx = int(np.ceil(wd / dx)) + 1
            Ny = int(np.ceil(ht / dy)) + 1
            xx = np.linspace(xmin, xmax, num=Nx, endpoint=True) - 0.5
            yy = np.linspace(ymin, ymax, num=Ny, endpoint=True) - 0.5
            vx, vy = np.meshgrid(xx, yy)
            indx = np.arange(vx.size).reshape(vx.shape)
            seg_h = np.stack((indx[:,:-1].ravel(), indx[:,1:].ravel()), axis=-1)
            seg_v = np.stack((indx[:-1].ravel(), indx[1:].ravel()), axis=-1)
            segments = np.concatenate((seg_h, seg_v), axis=0)
            vertices = np.stack((vx.ravel(), vy.ravel()), axis=-1)
            kwargs['mesh_size'] = max(dx, dy) * 2
            return cls.from_PSLG(vertices, segments, **kwargs)
        else:
            return cls.from_boarder_bbox(bbox, bd_width=np.inf, roundup_bbox=False, mesh_growth=1.0, **kwargs)


    @classmethod
    def from_boarder_bbox(cls, bbox, bd_width=np.inf, roundup_bbox=True, mesh_growth=3.0, **kwargs):
        """
        rectangular ROI with different boader mesh settings (smaller edgesz +
        regular at boarders), mostly for stitching application.
        Args:
            bbox: [xmin, ymin, xmax, ymax]
        Kwargs:
            bd_width: border width. in pixel or ratio to the size of the bbox
            roundup_bbox(bool): if extend the bounding box size to make it
                multiples of the mesh size. Otherwise, adjust the mesh size
            mesh_growth: increase of the mesh size in the interior region.
        """
        resolution = kwargs.get('resolution', const.DEFAULT_RESOLUTION)
        mesh_size = kwargs.get('mesh_size', (400*const.DEFAULT_RESOLUTION/resolution))
        tan_theta = np.tan(55*np.pi/180) / 2
        xmin, ymin, xmax, ymax = bbox
        ht = ymax - ymin
        wd = xmax - xmin
        if np.array(bd_width, copy=False).size > 1:
            bd_width_x = bd_width[0]
            bd_width_y = bd_width[1]
        else:
            bd_width_x = bd_width
            bd_width_y = bd_width
        if bd_width_x < 1:
            bd_width_x = bd_width_x * wd
        if bd_width_y < 1:
            bd_width_y = bd_width_y * ht
        if roundup_bbox:
            ht = np.ceil(ht/mesh_size) * mesh_size
            wd = np.ceil(wd/mesh_size) * mesh_size
        bd_width_x = max(bd_width_x, tan_theta*mesh_size*1.01)
        bd_width_y = max(bd_width_y, tan_theta*mesh_size*1.01)
        bd_width_x = min(bd_width_x, wd/2-mesh_size*tan_theta/2)
        bd_width_y = min(bd_width_y, ht/2-mesh_size*tan_theta/2)
        Vx = []
        Vy = []
        segs = []
        crnt_pt = 0
        # vertical quarters
        yp = np.arange(-ht/2, (-ht/2+bd_width_y), tan_theta*mesh_size)
        Np = int(np.ceil(wd/mesh_size) + 1) + 1
        for shrink, y0 in enumerate(yp):
            endpt = wd/2 - shrink*mesh_size*tan_theta
            if endpt > mesh_size*tan_theta*0.6:
                num_t = int(np.ceil(2*endpt/mesh_size) + 1)
                xx = np.linspace(-endpt, endpt, num=num_t, endpoint=True)
                yy = y0 * np.ones_like(xx)
                Nq = xx.size
                Vx.append(xx)
                Vy.append(yy)
                if num_t == Np-1:
                    ss = np.stack((np.arange(0, Nq-1),np.arange(1, Nq)), axis=-1)
                    segs.append(ss + crnt_pt)
                crnt_pt += Nq
                if num_t == Np-1:
                    segs.append(ss + crnt_pt)
                Vx.append(-xx)
                Vy.append(-yy)
                Np = Nq
                crnt_pt += Nq
        # horizontal quarters
        xp = np.arange(-wd/2, (-wd/2+bd_width_x), tan_theta*mesh_size)
        Np = int(np.ceil(ht/mesh_size) + 1) + 1
        for shrink, x0 in enumerate(xp):
            endpt = ht/2 - shrink*mesh_size*tan_theta
            if endpt > mesh_size*tan_theta*0.6:
                num_t = int(np.ceil(2*endpt/mesh_size) + 1)
                yy = np.linspace(-endpt, endpt, num=num_t, endpoint=True)
                xx = x0 * np.ones_like(yy)
                Nq = yy.size
                Vx.append(xx)
                Vy.append(yy)
                if num_t == Np-1:
                    ss = np.stack((np.arange(0, Nq-1),np.arange(1, Nq)), axis=-1)
                    segs.append(ss + crnt_pt)
                crnt_pt += Nq
                if num_t == Np-1:
                    segs.append(ss + crnt_pt)
                Np = Nq
                Vx.append(-xx)
                Vy.append(-yy)
                crnt_pt += Nq
        Vx = np.concatenate(Vx)
        Vy = np.concatenate(Vy)
        vertices = np.stack((Vx, Vy), axis=-1)
        vertices = np.append(vertices, np.array([[0,0]]), axis=0)
        vtx_round = np.round(vertices * 1000 / mesh_size)
        vertices = vertices + np.array((xmin + xmax - 1, ymin + ymax - 1))/2
        _, indx, rindx = np.unique(vtx_round, axis=0,  return_index=True, return_inverse=True)
        vertices = vertices[indx]
        if bool(segs):
            segments = np.concatenate(segs, axis=0)
            segments = rindx[segments]
        else:
            segments = None
        kwargs['mesh_size'] = mesh_size * mesh_growth
        return cls.from_PSLG(vertices, segments, **kwargs)


    def get_init_dict(self, save_material=True, vertex_flags=const.MESH_GEARS, **kwargs):
        """
        dictionary that can be used for initialization of a duplicate.
        """
        init_dict = {}
        init_dict['vertices'] = self._vertices[const.MESH_GEAR_INITIAL]
        if (const.MESH_GEAR_FIXED in vertex_flags) and (self._vertices[const.MESH_GEAR_FIXED] is not self._vertices[const.MESH_GEAR_INITIAL]):
            init_dict['fixed_vertices'] = self._vertices[const.MESH_GEAR_FIXED]
        init_dict['triangles'] = self.triangles
        if (const.MESH_GEAR_MOVING in vertex_flags) and (self._vertices[const.MESH_GEAR_MOVING] is not None):
            init_dict['moving_vertices'] = self._vertices[const.MESH_GEAR_MOVING]
        if (const.MESH_GEAR_STAGING in vertex_flags) and (self._vertices[const.MESH_GEAR_STAGING] is not None):
            init_dict['staging_vertices'] = self._vertices[const.MESH_GEAR_STAGING]
        if np.any(self._offsets[const.MESH_GEAR_INITIAL]):
            init_dict['initial_offset'] = self._offsets[const.MESH_GEAR_INITIAL]
        if (const.MESH_GEAR_FIXED in vertex_flags) and np.any(self._offsets[const.MESH_GEAR_FIXED]):
            init_dict['fixed_offset'] = self._offsets[const.MESH_GEAR_FIXED]
        if (const.MESH_GEAR_MOVING in vertex_flags) and np.any(self._offsets[const.MESH_GEAR_MOVING]):
            init_dict['moving_offset'] = self._offsets[const.MESH_GEAR_MOVING]
        if (const.MESH_GEAR_STAGING in vertex_flags) and np.any(self._offsets[const.MESH_GEAR_STAGING]):
            init_dict['staging_offset'] = self._offsets[const.MESH_GEAR_STAGING]
        if self._stiffness_multiplier is not None:
            init_dict['stiffness_multiplier'] = self._stiffness_multiplier
        if save_material:
            init_dict['material_ids'] = self._material_ids
            init_dict['material_table'] = self._material_table.save_to_json()
        init_dict['resolution'] = self._resolution
        init_dict['epsilon'] = self._epsilon
        if bool(self._name):
            init_dict['name'] = self._name
        init_dict['token'] = self.token
        init_dict['uid'] = self.uid
        init_dict['soft_factor'] = self.soft_factor
        init_dict.update(kwargs)
        return init_dict


    def _filter_triangles(self, tri_mask):
        """
        give a triangle mask, return a mask to filter the vertices and the
        updated triangle indices
        """
        if Mesh._masked_all(tri_mask):
            vindx = np.arange(self.num_vertices, dtype=self.triangles.dtype)
            T = self.triangles
        else:
            masked_tri = self.triangles[tri_mask]
            vindx, T = np.unique(masked_tri, return_inverse=True, axis=None)
            T = T.reshape(-1, 3)
        return vindx, T


    def submesh(self, tri_mask, save_material=True, append_name=False, **kwargs):
        """
        return a subset of the mesh with tri_mask as the triangle mask.
        """
        if Mesh._masked_all(tri_mask):
            return self
        vindx, new_triangles = self._filter_triangles(tri_mask)
        init_dict = self.get_init_dict(save_material=save_material, **kwargs)
        init_dict['triangles'] = new_triangles
        vtx_keys = ['vertices','fixed_vertices','moving_vertices','staging_vertices']
        for vkey in vtx_keys:
            if init_dict.get(vkey, None) is not None:
                init_dict[vkey] = init_dict[vkey][vindx]
        tri_keys = ['material_ids', 'stiffness_multiplier']
        for tkey in tri_keys:
            if isinstance(init_dict.get(tkey, None), np.ndarray):
                init_dict[tkey] = init_dict[tkey][tri_mask]
        if ('token' not in kwargs) and ('token' in init_dict):
            # do not copy the token from the parent
            init_dict.pop('token')
        if append_name: # append the name with a hash to differentiate from parent
            if ('name' not in kwargs) and ('name' in init_dict):
                parent_name = init_dict['name']
                new_name = (parent_name, common.hash_numpy_array(tri_mask))
                init_dict['name'] = new_name
        if ('locked' not in kwargs):
            init_dict['locked'] = self.locked
        return self.__class__(**init_dict)


    def submeshes_from_bboxes(self, bboxes, gear=const.MESH_GEAR_MOVING, save_material=True, append_name=False, **kwargs):
        """
        generate multiple submeshes at the same time to save triangles_rtree overhead.
        """
        tree = self.triangles_rtree(gear=gear)
        bboxes = np.array(bboxes, copy=True).astype(np.float64)
        bboxes[..., 0::2] -= self.offset(gear=gear).ravel()[0]
        bboxes[..., 1::2] -= self.offset(gear=gear).ravel()[1]
        submeshes = []
        for bbox in bboxes:
            idx = np.unique(list(tree.intersection(bbox, objects=False)))
            submeshes.append(self.submesh(idx, save_material=save_material, append_name=append_name, **kwargs))
        return submeshes


    def divide_disconnected_mesh(self, save_material=True, **kwargs):
        """
        break the mesh into several submeshes based on triangle connectivity.
        """
        N_conn, T_conn = self.connected_triangles()
        if N_conn == 1:
            return [self]
        else:
            lbls = np.unique(T_conn)
            meshes = []
            uid0 = self.uid
            uids = uid0 + 0.5 * (np.arange(lbls.size) + 1)/(10**(np.ceil(np.log10(lbls.size + 1))))
            for lbl, uid in zip(lbls, uids):
                mask = T_conn == lbl
                meshes.append(self.submesh(mask, save_material=save_material, uid=uid, **kwargs))
            return meshes


    def divide_materials(self, save_material=True, **kwargs):
        mids = self._material_ids
        mids_u = np.unique(mids)
        if mids_u.size == 1:
            return [self]
        else:
            meshes = []
            uid0 = self.uid
            uids = uid0 + 0.5 * (np.arange(mids_u.size) + 1)/(10**(np.ceil(np.log10(mids_u.size + 1))))
            for mid, uid in zip(mids_u, uids):
                mask = mids == mid
                meshes.append(self.submesh(mask, save_material=save_material, uid=uid, **kwargs))
            return meshes


    @classmethod
    def combine_mesh(cls, meshes, save_material=True, **kwargs):
        if len(meshes) == 1:
            return meshes[0]
        init_dict = {}
        resolution0 = meshes[0].resolution
        offsets0 = {g: meshes[0].offset(gear=g) for g in const.MESH_GEARS}
        epsilon0 = meshes[0]._epsilon
        if save_material:
            material_table0 = meshes[0]._material_table.copy()
            material_ids = []
        vertices = {g: [] for g in const.MESH_GEARS}
        vertices_initialized = {g: False for g in const.MESH_GEARS}
        triangles = []
        stiffness = []
        num_vertices = 0
        for m in meshes:
            m.change_resolution(resolution0)
            for g in const.MESH_GEARS:
                v = m.vertices(gear=g) + (m.offset(gear=g) - offsets0[g])
                vertices[g].append(v)
                vertices_initialized[g] |= m.vertices_initialized(gear=g)
            triangles.append(m.triangles + num_vertices)
            num_vertices += m.num_vertices
            stiffness.append(m.stiffness_multiplier)
            epsilon0 = min(epsilon0, m._epsilon)
            if save_material:
                material_table0.combine_material_table(m._material_table)
                material_ids.append(m._material_ids)
        init_dict['vertices'] = np.concatenate(vertices[const.MESH_GEAR_INITIAL], axis=0)
        init_dict['triangles'] = np.concatenate(triangles, axis=0)
        if vertices_initialized[const.MESH_GEAR_FIXED]:
            init_dict['fixed_vertices'] = np.concatenate(vertices[const.MESH_GEAR_FIXED], axis=0)
        if vertices_initialized[const.MESH_GEAR_MOVING]:
            init_dict['moving_vertices'] = np.concatenate(vertices[const.MESH_GEAR_MOVING], axis=0)
        if vertices_initialized[const.MESH_GEAR_STAGING]:
            init_dict['staging_vertices'] = np.concatenate(vertices[const.MESH_GEAR_STAGING], axis=0)
        if np.any(offsets0[const.MESH_GEAR_INITIAL]):
            init_dict['initial_offset'] = offsets0[const.MESH_GEAR_INITIAL]
        if np.any(offsets0[const.MESH_GEAR_FIXED]):
            init_dict['fixed_offset'] = offsets0[const.MESH_GEAR_FIXED]
        if np.any(offsets0[const.MESH_GEAR_MOVING]):
            init_dict['moving_offset'] = offsets0[const.MESH_GEAR_MOVING]
        if np.any(offsets0[const.MESH_GEAR_STAGING]):
            init_dict['staging_offset'] = offsets0[const.MESH_GEAR_STAGING]
        stiffness_multiplier = np.concatenate(stiffness, axis=None)
        if np.ptp(stiffness_multiplier) > 0:
            init_dict['stiffness_multiplier'] = stiffness_multiplier
        else:
            init_dict['stiffness_multiplier'] = stiffness_multiplier[0]
        if save_material:
            init_dict['material_table'] = material_table0.save_to_json()
            init_dict['material_ids'] = np.concatenate(material_ids, axis=None)
        init_dict['resolution'] = resolution0
        init_dict['epsilon'] = epsilon0
        if isinstance(meshes[0]._name, tuple):
            init_dict['name'] = meshes[0]._name[0]
        else:
            init_dict['name'] = meshes[0]._name
        init_dict['uid'] = np.floor(meshes[0].uid)
        init_dict['locked'] = meshes[0].locked
        init_dict.update(kwargs)
        return cls(**init_dict)


    @classmethod
    def from_h5(cls, fname, prefix='', **kwargs):
        init_dict = {}
        if (len(prefix) > 0) and prefix[-1] != '/':
            prefix = prefix + '/'
        if isinstance(fname, h5py.File):
            if not prefix:
                for key in fname.keys():
                    init_dict[key] = fname[key][()]
            else:
                for key in fname[prefix[:-1]].keys():
                    init_dict[key] = fname[prefix+key][()]
        else:
            with h5py.File(fname, 'r') as f:
                if not prefix:
                    for key in f.keys():
                        init_dict[key] = f[key][()]
                else:
                    for key in f[prefix[:-1]].keys():
                        init_dict[key] = f[prefix+key][()]
        init_dict.update(kwargs)
        return cls(**init_dict)


    def save_to_h5(self, fname, vertex_flags=(const.MESH_GEAR_INITIAL, const.MESH_GEAR_MOVING),
                   override_dict=None, **kwargs):
        if override_dict is None:
            override_dict = {}
        prefix = kwargs.get('prefix', '')
        save_material = kwargs.get('save_material', True)
        compression = kwargs.get('compression', True)
        out = self.get_init_dict(save_material=save_material, vertex_flags=vertex_flags, **override_dict)
        if ('token' in out) and (not 'token' in override_dict):
            out.pop('token') # hash not conistent between runs, no point to save
        if (len(prefix) > 0) and prefix[-1] != '/':
            prefix = prefix + '/'
        if isinstance(fname, h5py.File):
            for key, val in out.items():
                if val is None:
                    continue
                if isinstance(val, str):
                    val = common.str_to_numpy_ascii(val)
                if np.isscalar(val) or not compression:
                    _ = fname.create_dataset(prefix+key, data=val)
                else:
                    _ = fname.create_dataset(prefix+key, data=val, compression="gzip")
        else:
            if '.h5' not in fname:
                fname = os.path.join(fname, self.name + '.h5')
            with h5py.File(fname, 'w') as f:
                for key, val in out.items():
                    if val is None:
                        continue
                    if isinstance(val, str):
                        val = common.str_to_numpy_ascii(val)
                    if np.isscalar(val) or not compression:
                        _ = f.create_dataset(prefix+key, data=val)
                    else:
                        _ = f.create_dataset(prefix+key, data=val, compression="gzip")


    def copy(self, deep=False, save_material=True, override_dict=None):
        if override_dict is None:
            override_dict = {}
        init_dict = self.get_init_dict(save_material=save_material, **override_dict)
        if deep:
            init_dict = copy.deepcopy(init_dict)
        return self.__class__(**init_dict)


  ## -------------------------- manipulate meshes -------------------------- ##
    def delete_vertices(self, vidx):
        """delete vertices indexed by vidx"""
        if isinstance(vidx, np.ndarray) and (vidx.dtype == bool):
            to_keep = ~vidx
        else:
            to_keep = np.ones(self.num_vertices, dtype=bool)
            to_keep[vidx] = False
        if not np.all(to_keep):
            for gear, v in self._vertices.items():
                if v is not None:
                    self._vertices[gear] = v[to_keep]
            indx = np.full(to_keep.size, -1, dtype=self.triangles.dtype)
            indx[to_keep] = np.arange(np.sum(to_keep))
            triangles = indx[self.triangles]
            tidx = np.any(triangles < 0, axis=-1, keepdims=False)
            self.triangles = triangles[tidx]
            if isinstance(self._stiffness_multiplier, np.ndarray):
                self._stiffness_multiplier = self._stiffness_multiplier[tidx]
            if isinstance(self._material_ids, np.ndarray):
                self._material_ids = self._material_ids[tidx]
            self._vertices_changed(gear=const.MESH_GEAR_INITIAL)


    def delete_orphaned_vertices(self):
        """remove vertices not included in any triangles"""
        connected = np.isin(np.arange(self.num_vertices), self.triangles)
        self.delete_vertices(~connected)


    def change_resolution(self, resolution):
        """modify the resolution of the mesh, scaling the vertices as well"""
        if resolution == self._resolution:
            return
        scale = self._resolution / resolution
        locked = self.locked
        self.locked = False
        for gear in const.MESH_GEARS:
            if self._vertices[gear] is not None:
                self.set_vertices(spatial.scale_coordinates(self.vertices(gear=gear), scale), gear=gear)
                self._offsets[gear] = scale * self._offsets[gear]
        self.locked = locked
        self._resolution = resolution
        self._epsilon = self._epsilon * scale


    def set_material_table(self, mtb):
        if isinstance(mtb, str):
            if mtb[-5:] == '.json':
                material_table = material.MaterialTable.from_json(mtb, stream=False)
            else:
                material_table = material.MaterialTable.from_json(mtb, stream=True)
        elif isinstance(mtb, material.MaterialTable):
            material_table = mtb
        elif isinstance(mtb, np.ndarray):
            ss = common.numpy_to_str_ascii(mtb)
            if ss[-5:] == '.json':
                material_table = material.MaterialTable.from_json(ss, stream=False)
            else:
                material_table = material.MaterialTable.from_json(ss, stream=True)
        else:
            material_table = material.MaterialTable()
        self._material_table = material_table


    def set_stiffness_multiplier(self, stiffness, tri_mask=None, composite=False):
        """
        Set stiffness multiplier. If tri_mask provided, only change a subset. If
        composite is True, the input stiffness will multiplied to the original
        stiffness multiplier.
        """
        if stiffness is None:
            stiffness = 1.0
        if composite:
            stiffness0 = self.stiffness_multiplier.copy()
            if tri_mask is not None:
                stiffness0 = stiffness0[tri_mask]
            stiffness = stiffness * stiffness0
        if tri_mask is None:
            self._stiffness_multiplier = stiffness
        else:
            stiffness0 = self.stiffness_multiplier.copy()
            stiffness0[tri_mask] = stiffness
            self._stiffness_multiplier = stiffness0
        self._update_caching_keys(gear=const.MESH_GEAR_INITIAL)


    def set_stiffness_multiplier_from_image(self, img, gear=const.MESH_GEAR_INITIAL, scale=1.0, tri_mask=None, composite=False):
        if isinstance(img, str):
            img = common.imread(img, flag=cv2.IMREAD_GRAYSCALE)
        pts = self.triangle_centers(gear=gear, tri_mask=tri_mask) + self.offset(gear=gear)
        pts = np.round(spatial.scale_coordinates(pts, scale=scale))
        indx0 = (pts[:,1].clip(0, img.shape[0]-1)).astype(np.uint16)
        indx1 = (pts[:,0].clip(0, img.shape[1]-1)).astype(np.uint16)
        stiffness = img[indx0, indx1]
        if np.issubdtype(stiffness.dtype, np.integer):
            stiffness = stiffness.astype(float) / np.iinfo(stiffness.dtype).max
        self.set_stiffness_multiplier(stiffness, tri_mask=tri_mask, composite=composite)


    def set_stiffness_multiplier_from_interp(self, xinterp=None, yinterp=None, tri_mask=None, composite=False):
        """
        set stiffness multiplier by provinding piecewise linear interpolants in
        both directions.
        Kwargs:
            xinterp, yinterp (2xN ndarray): the control points info for x, y
                interpolants. the first rows are the positions (relative to
                the bounding box of the mesh), and the second rows are the
                stiffness values.
        """
        if xinterp is None and yinterp is None:
            return
        pts = self.triangle_centers(gear=const.MESH_GEAR_INITIAL, tri_mask=tri_mask)
        bbox = self.bbox(gear=const.MESH_GEAR_INITIAL, offsetting=False)
        pts = (pts - bbox[:2]) / (bbox[-2:] - bbox[:2])
        stiffness = np.ones(pts.shape[0], dtype=np.float32)
        if callable(xinterp):
            stiffness = stiffness * xinterp(pts[:,0])
        elif isinstance(xinterp, (np.ndarray, list, tuple)):
            pos = xinterp[0]
            stf = xinterp[1]
            f = interp1d(pos, stf, kind='linear', bounds_error=False, fill_value=(stf[0], stf[-1]))
            stiffness = stiffness * f(pts[:,0])
        if callable(yinterp):
            stiffness = stiffness * yinterp(pts[:,1])
        elif isinstance(yinterp, (np.ndarray, list, tuple)):
            pos = yinterp[0]
            stf = yinterp[1]
            f = interp1d(pos, stf, kind='linear', bounds_error=False, fill_value=(stf[0], stf[-1]))
            stiffness = stiffness * f(pts[:,1])
        self.set_stiffness_multiplier(stiffness, tri_mask=tri_mask, composite=composite)


    def lock(self):
        self.locked = True


    def unlock(self):
        self.locked = False


  ## ------------------------------ gear switch ---------------------------- ##
    def switch_gear(self, gear):
        if gear in self._vertices:
            self._current_gear = gear
        else:
            raise ValueError


    def __getitem__(self, gear):
        if isinstance(gear, str):
            if gear.lower() in ('m', 'moving'):
                gear = const.MESH_GEAR_MOVING
            elif gear.lower() in ('f', 'fixed'):
                gear = const.MESH_GEAR_FIXED
            elif gear.lower() in ('i', 'initial'):
                gear = const.MESH_GEAR_INITIAL
            elif gear.lower() in ('s', 'staging'):
                gear = const.MESH_GEAR_STAGING
            else:
                raise KeyError
        self.switch_gear(gear)
        return self


    def vertices(self, gear=None):
        if gear is None:
            gear = self._current_gear
        if gear == const.MESH_GEAR_INITIAL:
            return self.initial_vertices
        elif gear == const.MESH_GEAR_FIXED:
            return self.fixed_vertices
        elif gear == const.MESH_GEAR_MOVING:
            return self.moving_vertices
        elif gear == const.MESH_GEAR_STAGING:
            return self.staging_vertices
        else:
            raise ValueError


    def vertices_initialized(self, gear=None):
        if gear is None:
            gear = self._current_gear
        return (self._vertices[gear]) is not None


    def offset(self, gear=None):
        if gear is None:
            gear = self._current_gear
        if self._vertices[gear] is None:
            if gear == const.MESH_GEAR_MOVING:
                return self._offsets[const.MESH_GEAR_FIXED]
            else:
                return self.offset(gear=const.MESH_GEAR_MOVING)
        else:
            return self._offsets[gear]


    def center_meshes_w_offsets(self, gear=None):
        if gear is None:
            for g in const.MESH_GEARS:
                self.center_meshes_w_offsets(gear=g)
        else:
            v = self._vertices[gear]
            if v is not None:
                m = v.mean(axis=0, keepdims=True)
                if np.max(np.abs(m), axis=None) > self._epsilon:
                    self._vertices[gear] = v - m
                    self._offsets[gear] = self._offsets[gear] + m
                    self._vertices_changed(gear=gear)


    def vertices_w_offset(self, gear=None):
        return self.vertices(gear=gear) + self.offset(gear=gear)


    @property
    def initial_vertices(self):
        return self._vertices[const.MESH_GEAR_INITIAL]


    @property
    def fixed_vertices(self):
        return self._vertices[const.MESH_GEAR_FIXED]


    @property
    def fixed_vertices_w_offset(self):
        return self.fixed_vertices + self.offset(gear=const.MESH_GEAR_FIXED)


    @property
    def moving_vertices(self):
        if self._vertices[const.MESH_GEAR_MOVING] is None:
            return self.fixed_vertices
        else:
            return self._vertices[const.MESH_GEAR_MOVING]


    @property
    def moving_vertices_w_offset(self):
        return self.moving_vertices + self.offset(gear=const.MESH_GEAR_MOVING)


    @property
    def staging_vertices(self):
        if self._vertices[const.MESH_GEAR_STAGING] is None:
            return self.moving_vertices
        else:
            return self._vertices[const.MESH_GEAR_STAGING]


    @property
    def staging_vertices_w_offset(self):
        return self.staging_vertices + self.offset(gear=const.MESH_GEAR_STAGING)


  ## -------------------------------- caching ------------------------------ ##
    def _hash_token(self):
        var0 = common.hash_numpy_array(self._vertices[const.MESH_GEAR_INITIAL])
        var1 = common.hash_numpy_array(self.triangles)
        var2 = common.hash_numpy_array(self._material_ids)
        var3 = common.hash_numpy_array(self._stiffness_multiplier)
        self.token = hash((var0, var1, var2, var3, self._resolution))


    def _update_caching_keys(self, gear=const.MESH_GEAR_INITIAL):
        """
        used to update caching keys when changes are made to the Mesh.
        also keep a copy of old (gear, hash) pairs in case old caches need to be
        freed.
        !!! Note that offsets are not considered here because elastic energies
        are not related to translation. Special care needs to be taken if
        the absolute position of the Mesh is relevant.
        """
        if gear == const.MESH_GEAR_INITIAL:
            self._hash_token()
            key = self.token
        else:
            v = self.vertices(gear=gear)
            key = common.hash_numpy_array(v)
        if key != self._caching_keys_dict[gear]:
            self._latest_expired_caching_keys_dict[gear] = self._caching_keys_dict[gear]
            self._caching_keys_dict[gear] = key


    def caching_keys(self, gear=const.MESH_GEAR_INITIAL, current_mesh=True):
        """
        hashing of the Mesh object served as the keys for caching. the key has
        the following format:
            (self_token, (gear, hash(self._vertices[gears])))
        gear: specify which vertices the key(s) is associated
        current_mesh: whether to get the latest expired mesh keys or the current
            ones.
        """
        if gear is None:
            gear = const.MESH_GEAR_INITIAL
        if isinstance(gear, str):
            gear = gear_str_to_constant(gear)
        if not isinstance(gear, tuple):
            gear = (gear,)
        mesh_version = []
        gear_name = []
        for g in gear:
            if g != const.MESH_GEAR_INITIAL:
                if current_mesh:
                    hashval = self._caching_keys_dict[g]
                else:
                    hashval = self._latest_expired_caching_keys_dict[g]
                mesh_version.append((g, hashval))
                gear_name.append(gear_constant_to_str(g))
        return (self.token, *gear_name, *mesh_version)


    def clear_cached_attr(self, gear=None, instant_gc=False):
        prefix = '_cached_'
        if (gear is None) or (gear == const.MESH_GEAR_INITIAL):
            suffix = ''
        else:
            suffix = gear_constant_to_str(gear)
        attnames_to_delete = []
        for attname in self.__dict__:
            substrs = attname.split('_G_')
            if attname.startswith(prefix) and (len(substrs) > 1) and (suffix in substrs[1]):
                attnames_to_delete.append(attname)
        for attname in attnames_to_delete:
            delattr(self, attname)
        if instant_gc:
            gc.collect()


    def clear_specified_caches(self, gear=None, cache=None, include_hash=True, keys_to_probe=None, instant_gc=False):
        """
        clear cached properties in the specified cache.
        Note that if gear is not None, the current token is used regardless of
        current_mesh settings.
        Kwargs:
            gear: to clear all the cached properties associated with a specific
                gear. If set to None, only look at the token and clear every gear.
            cache: the cache from with to clear. If set to True, clear local
                attrubutes. If set to None, clear default caches.
            include_hash: if set to True, will also match the hash values
                associated with the gear. Otherwise clear all entries that match
                token and gear.
            keys_to_probe (tuple): specify a token followed by a set of tokens to
                probe. given same token, if one of the token provided is contained
                in one of the key in the cache, free the element associated to
                that key. If None, use the current caching keys as token.
            instant_gc: if do garbage collection right away.
        """
        if isinstance(cache, bool):
            if cache:
                self.clear_cached_attr(gear=gear)
            return
        if cache is None:
            if gear is None:
                gear = const.MESH_GEARS
            elif isinstance(gear, int):
                gear = (gear, )
            elif isinstance(gear, str):
                gear = (gear_str_to_constant(gear),)
            else:
                gear = tuple(gear)
            for g in gear:
                c0 = self._default_cache[g]
                self.clear_specified_caches(gear=g, cache=c0, include_hash=include_hash, keys_to_probe=keys_to_probe)
        else:
            if keys_to_probe is None:
                current_keys = self.caching_keys(gear=gear)
                if include_hash:
                    keys_to_probe = (current_keys[0], *[s for s in current_keys[1:] if isinstance(s, tuple)])
                else:
                    keys_to_probe = (current_keys[0], *[s for s in current_keys[1:] if isinstance(s, str)])
            if isinstance(cache, common.CacheNull):
                if len(cache) == 0:
                    return
                keys_to_delete = []
                for key in cache:
                    if (len(keys_to_probe) == 1) and (keys_to_probe[0] == key[0]):
                        keys_to_delete.append(key)
                    else:
                        for token in keys_to_probe[1:]:
                            if token in key[1:]:
                                keys_to_delete.append(key)
                                break
                for key in keys_to_delete:
                    cache._evict_item_by_key(key)
            elif isinstance(cache, dict):
                for c0 in cache.values():
                    self.clear_specified_caches(gear=gear, cache=c0, include_hash=include_hash, keys_to_probe=keys_to_probe)
        if instant_gc:
            gc.collect()


    def _vertices_changed(self, gear):
        self._update_caching_keys(gear=gear)
        self.clear_cached_attr(gear=gear)
        for g in const.MESH_GEARS:
            if (g > gear) and (self._vertices[g] is None):
                self._vertices_changed(gear=g)


    def set_default_cache(self, cache=True, gear=None):
        assert (cache is not None)
        if gear is None:
            self._default_cache = defaultdict(lambda: cache)
        else:
            self._default_cache[gear] = cache


  ## ------------------------------ properties ----------------------------- ##
    @property
    def num_vertices(self):
        return self.initial_vertices.shape[0]


    @property
    def num_triangles(self):
        return self.triangles.shape[0]


    @config_cache(const.MESH_GEAR_INITIAL)
    def edges(self, tri_mask=None):
        """edge indices of the triangulation mesh."""
        if Mesh._masked_all(tri_mask):
            T = self.triangles
        else:
            T = self.triangles[tri_mask]
        edges = Mesh.triangle2edge(T, directional=False)
        return edges


    @config_cache(const.MESH_GEAR_INITIAL)
    def _edge_to_tid_lut(self):
        """edge to triangle id look-up table."""
        edges = Mesh.triangle2edge(self.triangles, directional=True)
        tids0 = np.arange(edges.shape[0]) % self.num_triangles
        Npt = self.num_vertices
        lut = sparse.csr_matrix((tids0+1, (edges[:,0], edges[:,1])), shape=(Npt, Npt))
        return lut


    def edge_to_tid(self, edges, directed=False, **kwargs):
        lut = self._edge_to_tid_lut(**kwargs)
        if lut is None:
            return None
        tid = np.array(lut[edges[:,0], edges[:,1]]).ravel() - 1
        if not directed:
            tid1 = np.array(lut[edges[:,1], edges[:,0]]).ravel() - 1
            tid = np.stack((tid, tid1), axis=-1)
        return tid


    @property
    def material_ids(self):
        return self._material_ids


    @property
    def material_table(self):
        return self._material_table.id_table


    @property
    def is_linear(self):
        if not hasattr(self, '_linearity') or self._linearity is None:
            material_table = self.material_table
            linearity = True
            for mid in np.unique(self.material_ids):
                mat = material_table[mid]
                if not mat.is_linear:
                    linearity = False
                    break
            self._linearity = linearity
        return self._linearity


    def segments(self, tri_mask=None, **kwargs):
        """edge indices for edges on the borders."""
        return self.segments_w_triangle_ids(tri_mask=tri_mask, **kwargs)[0]


    @property
    def stiffness_multiplier(self):
        if self._stiffness_multiplier is None:
            return np.ones(self.num_triangles)
        elif not hasattr(self._stiffness_multiplier, '__len__'):
            return np.full(self.num_triangles, self._stiffness_multiplier)
        else:
            return self._stiffness_multiplier


    @property
    def resolution(self):
        return self._resolution


    @config_cache(const.MESH_GEAR_INITIAL)
    def segments_w_triangle_ids(self, tri_mask=None):
        """edge indices for edges on the borders, also return the triangle ids"""
        if Mesh._masked_all(tri_mask):
            T = self.triangles
        else:
            T = self.triangles[tri_mask]
        edges = Mesh.triangle2edge(T, directional=True)
        _, indx, cnt = np.unique(np.sort(edges, axis=-1), axis=0, return_index=True, return_counts=True)
        indx = indx[cnt == 1]
        tid = indx % T.shape[0]
        return edges[indx], tid


    @config_cache(const.MESH_GEAR_INITIAL)
    def _vertex_adjacencies(self, vtx_mask=None, tri_mask=None):
        """sparse adjacency matrix of vertices."""
        if Mesh._masked_all(vtx_mask):
            edges = self.edges(tri_mask=tri_mask)
            idx0 = edges[:,0]
            idx1 = edges[:,1]
            V = np.ones_like(idx0, dtype=bool)
            Npt = self.num_vertices
            A = sparse.csr_matrix((V, (idx0, idx1)), shape=(Npt, Npt))
            return A
        else:
            A = self._vertex_adjacencies(vtx_mask=None, tri_mask=tri_mask)
            return A[vtx_mask][:, vtx_mask]


    @config_cache('TBD')
    def _vertex_distances(self, gear=const.MESH_GEAR_INITIAL, vtx_mask=None, tri_mask=None):
        """sparse matrix storing lengths of the edges."""
        if Mesh._masked_all(vtx_mask):
            vertices = self.vertices(gear=gear)
            A = self._vertex_adjacencies(tri_mask=tri_mask)
            idx0, idx1 = A.nonzero()
            edges_len = np.sum((vertices[idx0] - vertices[idx1])**2, axis=-1)**0.5
            Npt = self.num_vertices
            D = sparse.csr_matrix((edges_len, (idx0, idx1)), shape=(Npt, Npt))
            return D
        else:
            D = self._vertex_distances(gear=gear, vtx_mask=None, tri_mask=tri_mask)
            return D[vtx_mask][:, vtx_mask]


    @config_cache(const.MESH_GEAR_INITIAL)
    def _triangle_adjacencies(self, tri_mask=None):
        """
        sparse adjacency matrix of triangles.
        triangles that share an edge are considered adjacent
        """
        if Mesh._masked_all(tri_mask):
            T = self.triangles
        else:
            A0 = self._triangle_adjacencies(tri_mask=None, no_compute=True)
            if A0 is not None:
                return A0[tri_mask][:, tri_mask]
            T = self.triangles[tri_mask]
        edges = np.sort(Mesh.triangle2edge(T, directional=True), axis=-1)
        tids0 = np.arange(edges.shape[0]) % T.shape[0]
        edges_complex = edges[:,0] + edges[:,1] *1j
        idxt = np.argsort(edges_complex)
        tids = tids0[idxt]
        edges_complex = edges_complex[idxt]
        indx = np.nonzero(np.diff(edges_complex)==0)[0]
        idx0 = tids[indx]
        idx1 = tids[indx+1]
        indx0 = np.minimum(idx0, idx1)
        indx1 = np.maximum(idx0, idx1)
        Ntr = T.shape[0]
        V = np.ones_like(idx0, dtype=bool)
        A = sparse.csr_matrix((V, (indx0, indx1)), shape=(Ntr, Ntr))
        return A


    @config_cache('TBD')
    def triangle_centers(self, gear=const.MESH_GEAR_INITIAL, tri_mask=None):
        """corodinates of the centers of the triangles (Ntri x 2)"""
        if Mesh._masked_all(tri_mask):
            T = self.triangles
        else:
            m0 = self.triangle_centers(gear=gear, tri_mask=None, no_compute=True)
            if m0 is not None:
                return m0[tri_mask]
            T = self.triangles[tri_mask]
        vertices = self.vertices(gear=gear)
        vtri = vertices[T]
        return vtri.mean(axis=1)


    @config_cache('TBD')
    def triangle_bboxes(self, gear=const.MESH_GEAR_MOVING, tri_mask=None):
        """bounding boxes of triangles as in [xmin, ymin, xmax, ymax]."""
        if tri_mask is None:
            T = self.triangles
        else:
            bboxes0 = self.triangle_bboxes(gear=gear, tri_mask=None, no_compute=True)
            if bboxes0 is not None:
                return bboxes0[tri_mask]
            T = self.triangles[tri_mask]
        vertices = self.vertices(gear=gear)
        V = vertices[T]
        xy_min = V.min(axis=-2)
        xy_max = V.max(axis=-2)
        bboxes = np.concatenate((xy_min, xy_max), axis=-1)
        return bboxes


    @config_cache('TBD')
    def _triangle_distances(self, gear=const.MESH_GEAR_INITIAL, tri_mask=None):
        """sparse matrix storing distances of neighboring triangles."""
        if tri_mask is not None:
            D0 = self._triangle_distances(gear=gear, tri_mask=None, no_compute=True)
            if D0 is not None:
                return D0[tri_mask][:, tri_mask]
        tri_centers = self.triangle_centers(gear=gear, tri_mask=tri_mask)
        A = self._triangle_adjacencies(tri_mask=tri_mask)
        idx0, idx1 = A.nonzero()
        dis = np.sum((tri_centers[idx0] - tri_centers[idx1])**2, axis=-1)**0.5
        D = sparse.csr_matrix((dis, (idx0, idx1)), shape=A.shape)
        return D


    @config_cache(const.MESH_GEAR_INITIAL)
    def connected_vertices(self, tri_mask=None, local_index=True):
        """
        connected components vertices.
        return as (number_of_components, vertex_labels).
        """
        if tri_mask is not None:
            vtx_mask = np.zeros(self.num_vertices, dtype=bool)
            vtx_idx = np.unique(tri_mask, axis=None)
            vtx_mask[vtx_idx] = True
        else:
            vtx_mask = None
        A = self._vertex_adjacencies(vtx_mask=vtx_mask, tri_mask=tri_mask)
        N_conn, V_conn0 = csgraph.connected_components(A, directed=False, return_labels=True)
        if (tri_mask is not None) and (not local_index):
            V_conn = np.full_like(V_conn0, -1, shape=(self.num_vertices,))
            V_conn[vtx_mask] = V_conn0
        else:
            V_conn = V_conn0
        return N_conn, V_conn


    @config_cache(const.MESH_GEAR_INITIAL)
    def connected_triangles(self, tri_mask=None):
        """
        connected components of triangles.
        triangles sharing an edge are considered adjacent.
        """
        A = self._triangle_adjacencies(tri_mask=tri_mask)
        N_conn, T_conn = csgraph.connected_components(A, directed=False, return_labels=True)
        return N_conn, T_conn


    @config_cache(const.MESH_GEAR_INITIAL)
    def _grouped_segment_chains(self, tri_mask=None):
        """
        group segments into chains.
        return a list of list of chains. Segment chains belong to the same
        connected regions are first grouped together. Then within each group,
        outer boundary are put at the head, followed by holes.
        """
        sgmnts, tids = self.segments_w_triangle_ids(tri_mask=tri_mask)
        N_conn, T_conn = self.connected_triangles(tri_mask=tri_mask)
        chains = common.chain_segment_rings(sgmnts, directed=True, conn_lable=T_conn[tids])
        vertices = self.initial_vertices
        grouped_chains = [[] for _ in range(N_conn)]
        if Mesh._masked_all(tri_mask):
            T = self.triangles
        else:
            T = self.triangles[tri_mask]
        for chain in chains:
            tidx = np.sum((T == chain[0]) + (T == chain[1]), axis=-1) > 1
            cidx = np.max(T_conn[tidx])
            lr = shpgeo.LinearRing(vertices[chain])
            if lr.is_ccw:
                grouped_chains[cidx].insert(0, chain)
            else:
                grouped_chains[cidx].append(chain)
        return grouped_chains


    def grouped_segment_chains(self, tri_mask=None):
        return self._grouped_segment_chains(tri_mask=tri_mask, cache=False)


    @config_cache(const.MESH_GEAR_INITIAL)
    def weight_multiplier_for_render(self):
        multiplier = np.ones(self.num_triangles, dtype=np.float32)
        for mid in np.unique(self.material_ids):
            mat = self.material_table[mid]
            if mat.render_weight != 1:
                multiplier[self.material_ids == mid] = mat.render_weight
        return multiplier


    @config_cache(const.MESH_GEAR_INITIAL)
    def triangle_mask_for_render(self):
        mid_norender = []
        for _, m in self._material_table:
            if not m.render:
                mid_norender.append(m.uid)
        if len(mid_norender) > 0:
            mask = ~np.isin(self.material_ids, mid_norender)
        else:
            mask = np.ones(self.num_triangles, dtype=bool)
        return mask


    def shapely_regions(self, gear=None, tri_mask=None, offsetting=True):
        """
        return the shapely (Multi)Polygon that cover the region of the triangles.
        """
        if gear is None:
            gear = self._current_gear
        grouped_chains = self._grouped_segment_chains(tri_mask=tri_mask)
        if offsetting:
            vertices = self.vertices_w_offset(gear=gear)
        else:
            vertices = self.vertices(gear=gear)
        polygons = []
        for chains in grouped_chains:
            P0 = shpgeo.Polygon(vertices[chains[0]]).buffer(0)
            for hole in chains[1:]:
                P0 = P0.difference(shpgeo.Polygon(vertices[hole]).buffer(0))
            polygons.append(P0)
        return unary_union(polygons)


    @config_cache('TBD')
    def triangle_affine_tform(self, gear=(const.MESH_GEAR_INITIAL, const.MESH_GEAR_MOVING), tri_mask=None):
        """
        affine transform matrices for each triangles in mesh.
        Return a tuple (m0, A, m1), so that:
            (vetices[gear0] - m0) = (vertices[gear1] - m1) @ A
        """
        if tri_mask is not None:
            s0 = self.triangle_affine_tform(gear=gear, tri_mask=None, no_compute=True)
            if s0 is not None:
                m0, A, m1 = s0
                return m0[tri_mask], A[tri_mask], m1[tri_mask]
        v0 = self.vertices(gear=gear[0])
        v1 = self.vertices(gear=gear[1])
        if Mesh._masked_all(tri_mask):
            T = self.triangles
        else:
            T = self.triangles[tri_mask]
        T0 = v0[T]
        T1 = v1[T]
        m0 = T0.mean(axis=-2, keepdims=True)
        m1 = T1.mean(axis=-2, keepdims=True)
        T0 = T0 - m0
        T1 = T1 - m1
        m0 = m0.squeeze() + self.offset(gear=gear[0])
        m1 = m1.squeeze() + self.offset(gear=gear[1])
        T0_pad = np.insert(T0, 2, 1, axis=-1)
        T1_pad = np.insert(T1, 2, 1, axis=-1)
        A = np.linalg.solve(T1_pad, T0_pad) # ax = b
        return m0, A, m1


    @config_cache('TBD')
    def triangle_tform_svd(self, gear=(const.MESH_GEAR_INITIAL, const.MESH_GEAR_MOVING), tri_mask=None):
        """
        singular values of the affine transforms for each triangle.
        """
        if tri_mask is not None:
            s0 = self.triangle_tform_svd(gear=gear, tri_mask=None, no_compute=True)
            if s0 is not None:
                return s0[tri_mask]
        _, A, _ = self.triangle_affine_tform(gear=gear, tri_mask=tri_mask)
        s = np.linalg.svd(A[:,:2,:2],compute_uv=False)
        det = np.linalg.det(A[:,:2,:2])
        return s * det.reshape(-1,1)


    @config_cache('TBD')
    def triangle_tform_deform(self, gear=(const.MESH_GEAR_INITIAL, const.MESH_GEAR_MOVING), tri_mask=None):
        """
        deformation of the affine transforms for each triangle.
        """
        svds0 = self.triangle_tform_svd(gear=gear, tri_mask=tri_mask)
        return Mesh.svds_to_deform(svds0)


    @config_cache('TBD')
    def tri_info(self, gear=None, tri_mask=None, include_flipped=False, contigeous=True, asymmetry=True):
        # return geometry STRtree, matplotlib tri list, global index list and border segment STRtree
        if gear is None:
            gear = self._current_gear
        groupings = self.nonoverlap_triangle_groups(gear=gear, contigeous=contigeous, include_flipped=include_flipped, tri_mask=tri_mask, asymmetry=asymmetry)
        geometry_list = []
        mattri_list = []
        tindex_list = []
        vindex_list = []
        segs = []
        seg_tids = []
        group_ids = np.unique(groupings[groupings >= 0])
        for g in group_ids:
            g_mask = groupings == g
            if not np.any(g_mask):
                continue
            geometry_list.append(self.shapely_regions(gear=gear, tri_mask=g_mask, offsetting=False))
            mpl_tri, v_indx, _ = self.mpl_tri(gear=gear, tri_mask=g_mask)
            mattri_list.append(mpl_tri)
            tindex_list.append(np.nonzero(g_mask)[0])
            vindex_list.append(v_indx)
            seg0, seg_tid0 = self.segments_w_triangle_ids(tri_mask=g_mask)
            segs.append(seg0)
            seg_tids.append(Mesh.masked_index_to_global_index(g_mask, seg_tid0))
        region_tree = shapely.STRtree(geometry_list)
        segs = np.concatenate(segs, axis=0)
        seg_tids = np.concatenate(seg_tids, axis=None)
        vertices = self.vertices(gear=gear)
        lines = [shpgeo.LineString(vertices[s]) for s in segs]
        seg_tree = shapely.STRtree(lines)
        tri_info = {'region_tree': region_tree, 'matplotlib_tri': mattri_list,
            'triangle_index': tindex_list, 'vertex_index': vindex_list,
            'segment_tree': seg_tree, 'segment_tid': seg_tids}
        return tri_info


    def mpl_tri(self, gear=None, tri_mask=None):
        v_indx, new_T = self._filter_triangles(tri_mask)
        vertices = self.vertices(gear=gear)[v_indx]
        mpl_tri = matplotlib.tri.Triangulation(vertices[:,0], vertices[:,1], triangles=new_T)
        return mpl_tri, v_indx, new_T


    @config_cache('TBD')
    def triangle_collisions(self, gear=None, tri_mask=None):
        return self.find_triangle_overlaps(gear=gear, tri_mask=tri_mask)


    @property
    def name(self):
        if isinstance(self._name, str):
            return self._name
        else:
            return '_sub_'.join(str(s) for s in self._name)


    def bbox(self, gear=const.MESH_GEAR_MOVING, offsetting=True):
        if offsetting:
            vertices = self.vertices_w_offset(gear=gear)
        else:
            vertices = self.vertices(gear=gear)
        v_min = vertices.min(axis=0)
        v_max = vertices.max(axis=0)
        return np.concatenate((v_min, v_max), axis=None)


  ## -------------------------------- query -------------------------------- ##
    def tri_finder(self, pts, gear=None, tri_mask=None, **kwargs):
        """
        given a set of points, find which triangles they are in.
        Args:
            pts (N x 2 ndarray): x-y coordinates of querry points
        """
        include_flipped = kwargs.get('include_flipped', False)
        mode = kwargs.get('mode', const.MESH_TRIFINDER_LEAST_DEFORM)
        contigeous = kwargs.get('contigeous', True)
        extrapolate = kwargs.get('extrapolate', False)
        inner_cache = kwargs.get('inner_cache', None)
        asymmetry = kwargs.get('asymmetry', True)
        if gear is None:
            gear = self._current_gear
        tri_info = self.tri_info(gear=gear, tri_mask=tri_mask, include_flipped=include_flipped, contigeous=contigeous, cache=inner_cache, asymmetry=asymmetry)
        tree = tri_info['region_tree']
        mattri_list = tri_info['matplotlib_tri']
        index_list = tri_info['triangle_index']
        seg_tree = tri_info['segment_tree']
        seg_tids = tri_info['segment_tid']
        pts = (pts - self.offset(gear=gear)).reshape(-1,2)
        if len(mattri_list) > 1:
            mpts = shpgeo.MultiPoint(pts)
            pts_list = list(mpts.geoms)
            hits = tree.query(pts_list, predicate='intersects')
        else:
            hits = np.tile(np.arange(pts.shape[0]), (2,1))
            hits[1] *= 0
        tid_out = np.full(pts.shape[0], -1, dtype=self.triangles.dtype)
        if hits.size == 0:
            return tid_out
        hits_gidx_u = np.unique(hits[1])
        tri_finders = {k: m.get_trifinder() for k, m in enumerate(mattri_list) if k in hits_gidx_u}
        if len(mattri_list) > 1:
            uhits, uidx, cnts = np.unique(hits[0], return_index=True, return_counts=True)
            conflict = np.any(cnts > 1)
            if conflict:
                if mode == const.MESH_TRIFINDER_WHATEVER:
                    hits = hits[:, uidx]
                    conflict = False
                elif mode == const.MESH_TRIFINDER_INNERMOST:
                    conflict_pts_indices = uhits[cnts > 1]
                    for pt_idx in conflict_pts_indices:
                        pmask = hits[0] == pt_idx
                        geo_indices = hits[1, pmask]
                        mxdis = -1
                        g_sel = geo_indices[0]
                        for g in geo_indices:
                            dis0 = tree.geometries[g].boundary.distance(pts_list[pt_idx])
                            if dis0 >= mxdis:
                                g_sel = g
                                mxdis = dis0
                        hits[1, pmask] = g_sel
                    hits = hits[:, uidx]
                    conflict = False
        else:
            conflict = False
        hits_pidx = hits[0]
        hits_gidx = hits[1]
        pts_indices = []
        tri_indices = []
        for gindx in np.unique(hits_gidx):
            pidx = hits_pidx[hits_gidx == gindx]
            pxy = pts[pidx]
            tid0 = tri_finders[gindx](pxy[:,0], pxy[:,1])
            pts_indices.append(pidx[tid0 >= 0])
            tri_indices.append(index_list[gindx][tid0[tid0 >= 0]])
        pts_indices = np.concatenate(pts_indices, axis=0)
        tri_indices = np.concatenate(tri_indices, axis=0)
        if conflict:
            if mode == const.MESH_TRIFINDER_LEAST_DEFORM:
                deforms0 = self.triangle_tform_deform(gear=(const.MESH_GEAR_INITIAL, gear), tri_mask=None)
                deforms = deforms0[tri_indices]
                idxt = np.argsort(deforms)
                pts_indices = pts_indices[idxt]
                tri_indices = tri_indices[idxt]
                pts_indices, uidx = np.unique(pts_indices, return_index=True)
                tri_indices = tri_indices[uidx]
            else:
                raise ValueError("Mesh tri_finder conflict resolution mode not implemented")
        tid_out[pts_indices] = tri_indices
        if extrapolate and np.any(tid_out == -1):
            mepts = shpgeo.MultiPoint(pts[tid_out == -1])
            epts_list = list(mepts.geoms)
            nearest_segs = seg_tree.nearest(epts_list)
            etids = seg_tids[nearest_segs]
            tid_out[tid_out == -1] = etids
        return tid_out


    def cart2bary(self, xy, gear, tid=None, **kwargs):
        """Cartesian to Barycentric coordinates"""
        if tid is None:
            tid = self.tri_finder(xy, gear=gear, **kwargs)
        vertices = self.vertices(gear=gear)
        tri_pt = vertices[np.atleast_2d(self.triangles[tid,:])]
        tri_pt_m = tri_pt.mean(axis=1, keepdims=True)
        tri_pt = tri_pt - tri_pt_m
        xy = xy - self.offset(gear=gear) - tri_pt_m.reshape(-1,2)
        ss = max(tri_pt.std(), 0.01)
        tri_pt_pad = np.insert(tri_pt / ss, 2, 1, axis=-1)
        xy_pad = np.insert(xy / ss, 2, 1, axis=-1)
        B = np.linalg.solve(np.swapaxes(tri_pt_pad, -2, -1), xy_pad)
        B[tid==-1] = np.nan
        return tid, B


    def bary2cart(self, tid, B, gear, offsetting=True):
        """Barycentric to Cartesian coordinates"""
        indx = np.atleast_2d(self.triangles[tid,:])
        if offsetting:
            tri_pt = self.vertices_w_offset(gear=gear)[indx]
        else:
            tri_pt = self.vertices(gear=gear)[indx]
        xy = np.sum(tri_pt * B.reshape(-1,3,1), axis=-2, keepdims=False)
        return xy


  ## -------------------------- transformations ---------------------------- ##
    def set_vertices(self, v, gear, vtx_mask=None):
        if self.locked:
            return
        if self._vertices[gear] is None:
            self.set_offset(self.offset(gear), gear)
        if Mesh._masked_all(vtx_mask):
            self._vertices[gear] = v
        else:
            self._vertices[gear] = self.vertices(gear=gear).copy()
            self._vertices[gear][vtx_mask] = v
        self._vertices_changed(gear=gear)


    def set_offset(self, offset, gear):
        if self.locked:
            return
        self._offsets[gear] = offset


    @fixed_vertices.setter
    def fixed_vertices(self, v):
        self._vertices[const.MESH_GEAR_FIXED] = v
        self._vertices_changed(gear=const.MESH_GEAR_FIXED)


    @moving_vertices.setter
    def moving_vertices(self, v):
        if self.locked:
            return
        self._vertices[const.MESH_GEAR_MOVING] = v
        self._vertices_changed(gear=const.MESH_GEAR_MOVING)


    @staging_vertices.setter
    def staging_vertices(self, v):
        if self.locked:
            return
        self._vertices[const.MESH_GEAR_STAGING] = v
        self._vertices_changed(gear=const.MESH_GEAR_STAGING)


    def apply_translation(self, dxy, gear, vtx_mask=None):
        dxy = np.array(dxy, copy=False).reshape(1,2)
        if self.locked:
            return
        if not np.any(dxy, axis=None):
            return
        v = self.vertices(gear=gear)
        offset = self.offset(gear=gear)
        self._vertices[gear] = v
        if Mesh._masked_all(vtx_mask):
            self.set_offset(offset + dxy, gear=gear)
        else:
            self.set_vertices(v[vtx_mask] + dxy, gear=gear, vtx_mask=vtx_mask)
            self.set_offset(offset, gear=gear)


    def set_translation(self, dxy, gear=(const.MESH_GEAR_FIXED, const.MESH_GEAR_MOVING), vtx_mask=None):
        if self.locked:
            return
        if gear[0] == gear[-1]:
            self.apply_translation(dxy, gear[0], vtx_mask=vtx_mask)
            return
        dxy = np.array(dxy, copy=False).reshape(1,2)
        v0 = self.vertices(gear=gear[0])
        offset0 = self.offset(gear=gear[0])
        if Mesh._masked_all(vtx_mask):
            self.set_vertices(v0, gear=gear[-1], vtx_mask=None)
            self.set_offset(offset0 + dxy, gear=gear[-1])
        else:
            offset1 = self.offset(gear=gear[-1])
            dxy = dxy + offset0 - offset1
            v1 = v0[vtx_mask] + dxy
            self.set_vertices(v1, gear=gear[-1], vtx_mask=vtx_mask)
            self.set_offset(offset1, gear=gear[-1])


    def estimate_translation(self, gear=(const.MESH_GEAR_FIXED, const.MESH_GEAR_MOVING), vtx_mask=None):
        if gear[0] == gear[-1]:
            return np.zeros(2)
        offset0 = self.offset(gear=gear[0])
        offset1 = self.offset(gear=gear[-1])
        v0 = self.vertices(gear=gear[0])
        v1 = self.vertices(gear=gear[-1])
        if vtx_mask is not None:
            v0 = v0[vtx_mask]
            v1 = v1[vtx_mask]
        dxy = v1.mean(axis=0) - v0.mean(axis=0)
        dof = offset1 - offset0
        return dxy.ravel() + dof.ravel()


    def apply_affine(self, A, gear, vtx_mask=None):
        if self.locked:
            return
        if np.all(A == np.eye(3)):
            return
        v0 = self.vertices(gear=gear)
        offset0 = self.offset(gear=gear)
        if Mesh._masked_all(vtx_mask):
            v1 = v0 @ A[:-1,:-1]
            offset1 = offset0 @ A[:-1,:-1] + A[-1,:-1]
            self.set_vertices(v1, gear=gear, vtx_mask=None)
            self.set_offset(offset1, gear=gear)
        else:
            v1 = v0[vtx_mask] @ A[:-1,:-1] + offset0 @ A[:-1,:-1] + A[-1,:-1] - offset0
            self.set_vertices(v1, gear=gear, vtx_mask=vtx_mask)
            self.set_offset(offset0, gear=gear)


    def set_affine(self, A, gear=(const.MESH_GEAR_FIXED, const.MESH_GEAR_MOVING), vtx_mask=None):
        if self.locked:
            return
        if gear[0] == gear[-1]:
            self.apply_affine(A, gear[0], vtx_mask=vtx_mask)
            return
        v0 = self.vertices(gear=gear[0])
        offset0 = self.offset(gear=gear[0])
        if Mesh._masked_all(vtx_mask):
            v1 = v0 @ A[:-1,:-1]
            offset1 = offset0 @ A[:-1,:-1] + A[-1,:-1]
            self.set_vertices(v1, gear=gear[-1], vtx_mask=None)
            self.set_offset(offset1, gear=gear[-1])
        else:
            offset1 = self.offset(gear=gear[-1])
            v1 = v0[vtx_mask] @ A[:-1,:-1] + offset0 @ A[:-1,:-1] + A[-1,:-1] - offset1
            self.set_vertices(v1, gear=gear[-1], vtx_mask=vtx_mask)
            self.set_offset(offset1, gear=gear[-1])


    def estimate_affine(self, gear=(const.MESH_GEAR_FIXED, const.MESH_GEAR_MOVING), svd_clip=None, vtx_mask=None):
        """
        estimate an affine transformation matrix so that:
            vertices[gear[0]] ~ vertices[gear[-1]] @ A
        """
        if gear[0] == gear[-1]:
            return np.eye(3)
        v0 = self.vertices_w_offset(gear=gear[0])
        v1 = self.vertices_w_offset(gear=gear[-1])
        if vtx_mask is not None:
            v0 = v0[vtx_mask]
            v1 = v1[vtx_mask]
        if svd_clip is None:
            A = spatial.fit_affine(v0, v1, return_rigid=False)
        else:
            _, A = spatial.fit_affine(v0, v1, return_rigid=True, svd_clip=svd_clip)
        return A


    def apply_field(self, dxy, gear, vtx_mask=None):
        if self.locked:
            return
        if not np.any(dxy, axis=None):
            return
        v0 = self.vertices(gear=gear)
        offset0 = self.offset(gear=gear)
        if Mesh._masked_all(vtx_mask):
            m = np.mean(dxy.reshape(-1,2), axis=0, keepdims=True)
            v1 = v0 + (dxy - m)
            offset1 = offset0 + m
            self.set_vertices(v1, gear=gear, vtx_mask=None)
            self.set_offset(offset1, gear=gear)
        else:
            v1 = v0[vtx_mask] + dxy
            self.set_vertices(v1, gear=gear, vtx_mask=vtx_mask)
            self.set_offset(offset0, gear=gear)


    def set_field(self, dxy, gear=(const.MESH_GEAR_FIXED, const.MESH_GEAR_MOVING), vtx_mask=None):
        if self.locked:
            return
        if gear[0] == gear[-1]:
            self.apply_field(dxy, gear[0], vtx_mask=vtx_mask)
            return
        v0 = self.vertices(gear=gear[0])
        offset0 = self.offset(gear=gear[0])
        if Mesh._masked_all(vtx_mask):
            m = np.mean(dxy.reshape(-1,2), axis=0, keepdims=True)
            v1 = v0 + (dxy - m)
            offset1 = offset0 + m
            self.set_vertices(v1, gear=gear[-1], vtx_mask=None)
            self.set_offset(offset1, gear=gear[-1])
        else:
            offset1 = self.offset(gear=gear[-1])
            v1 = v0[vtx_mask] + dxy + offset0 - offset1
            self.set_vertices(v1, gear=gear[-1], vtx_mask=vtx_mask)
            self.set_offset(offset1, gear=gear[-1])


    def anneal(self, gear=(const.MESH_GEAR_MOVING, const.MESH_GEAR_FIXED), mode=const.ANNEAL_CONNECTED_RIGID):
        """
        adjust the fixed vertices closer to the moving vertices as the new resting
        state for relaxation.
        """
        if self.locked:
            return
        if mode in (const.ANNEAL_GLOBAL_RIGID, const.ANNEAL_GLOBAL_AFFINE):
            v0 = self.vertices_w_offset(gear=gear[0])
            v1 = self.vertices_w_offset(gear=gear[1])
            if mode == const.ANNEAL_CONNECTED_RIGID:
                _, R = spatial.fit_affine(v0, v1, return_rigid=True)
                self.apply_affine(R, gear[1])
            else:
                A = spatial.fit_affine(v0, v1, return_rigid=False)
                self.apply_affine(A, gear[1])
        elif mode in (const.ANNEAL_CONNECTED_RIGID, const.ANNEAL_CONNECTED_AFFINE):
            N_conn, V_conn = self.connected_vertices()
            self.anneal(gear=gear, mode=const.ANNEAL_GLOBAL_RIGID) # center the mesh
            if (N_conn == 1) and (mode == const.ANNEAL_GLOBAL_RIGID):
                return
            v0 = self.vertices_w_offset(gear=gear[0])
            v1 = self.vertices_w_offset(gear=gear[1])
            for cid in range(N_conn):
                idx = V_conn == cid
                if mode == const.ANNEAL_CONNECTED_RIGID:
                    _, R = spatial.fit_affine(v0[idx], v1[idx], return_rigid=True)
                    self.apply_affine(R, gear[1], vtx_mask=idx)
                else:
                    A = spatial.fit_affine(v0[idx], v1[idx], return_rigid=False)
                    self.apply_affine(A, gear[1], vtx_mask=idx)
        elif mode == const.ANNEAL_COPY_EXACT:
            offset0 = self.offset(gear=gear[0])
            v0 = self.vertices(gear=gear[0])
            self.set_vertices(v0, gear[1])
            self.set_offset(offset0, gear[1])
        else:
            raise ValueError


  ## ------------------------ collision management ------------------------- ##
    def is_valid(self, gear=None, tri_mask=None):
        if gear is None:
            gear = self._current_gear
        vertices = self.vertices(gear=gear)
        if Mesh._masked_all(tri_mask):
            T = self.triangles
        else:
            vindx, T = self._filter_triangles(tri_mask)
            vertices = vertices[vindx]
        matplt_tri = matplotlib.tri.Triangulation(vertices[:,0], vertices[:,1], triangles=T)
        try:
            matplt_tri.get_trifinder()
            # not sure why this works but matplotlib.tri has false negative bug
            idxt = np.zeros(len(T), dtype=bool)
            idxt[0] = True
            matplt_tri.set_mask(idxt)
            return True
        except RuntimeError:
            return False


    def _triangles_rtree_generator(self, gear=None, tri_mask=None):
        if gear is None:
            gear = self._current_gear
        if Mesh._masked_all(tri_mask):
            tids = np.arange(self.num_triangles)
        elif tri_mask.dtype == bool:
            tids = np.nonzero(tri_mask)[0]
        else:
            tids = np.sort(tri_mask)
        for k, bbox in enumerate(self.triangle_bboxes(gear=gear, tri_mask=tri_mask)):
            yield (k, bbox, tids[k])


    @config_cache('TBD')
    def triangles_rtree(self, gear=None, tri_mask=None):
        if gear is None:
            gear = self._current_gear
        return index.Index(self._triangles_rtree_generator(gear=gear, tri_mask=tri_mask))


    def check_segment_collision(self, gear=None, tri_mask=None):
        """check if segments have collisions among themselves."""
        if gear is None:
            gear = self._current_gear
        vertices = self.vertices(gear=gear)
        SRs = self._grouped_segment_chains(tri_mask=tri_mask)
        covered = None
        valid = True
        for sr in SRs:
            outL = vertices[sr[0]]
            if len(sr) > 1:
                holes = [vertices[s] for s in sr[1:]]
            else:
                holes = None
            p = shpgeo.Polygon(outL, holes=holes)
            if not p.is_valid:
                valid = False
                break
            if covered is None:
                covered = p
            elif p.intersects(covered):
                valid = False
                break
            else:
                covered = covered.union(p)
        return valid


    def locate_segment_collision(self, gear=None, tri_mask=None, check_flipped=True):
        """
        find the segments that collide. Return a list of collided segments and
        their (local) triangle ids.
        """
        if gear is None:
            gear = self._current_gear
        SRs = self._grouped_segment_chains(tri_mask=tri_mask)
        vertices = self.vertices(gear=gear)
        boundaries = []
        polygons_rings = []
        thickened = []
        for sr in SRs:
            for line_indx in sr:
                line = shpgeo.LinearRing(vertices[line_indx])
                boundaries.append(line)
                polygons_rings.append(shpgeo.Polygon(line))
                if shapely.__version__ >= '2.0.0':
                    line = shpgeo.LinearRing(vertices[np.append(line_indx, line_indx[0])])
                    line_t = line.buffer(self._epsilon, join_style=2, single_sided=True)
                    thickened.append(line_t)
                else:
                    line_t = line.parallel_offset(self._epsilon, 'left', join_style=2)
                    thickened.append(line_t.buffer(-self._epsilon, single_sided=True, join_style=2))
        polygons_partition = list(polygonize(unary_union(boundaries)))
        polygons_tokeep = []
        for pp in polygons_partition:
            pts = pp.representative_point()
            winding_number = 0
            for pr in polygons_rings:
                if pr.contains(pts):
                    winding_number += 1
            if winding_number % 2:
                polygons_tokeep.append(pp)
        polygon_odd_wind = unary_union(polygons_tokeep + thickened)
        polygon_odd_wind = polygon_odd_wind.buffer(self._epsilon/10, join_style=2)
        polygon_odd_wind = polygon_odd_wind.buffer(-self._epsilon/2, join_style=2, mitre_limit=10)
        segments, tids0 = self.segments_w_triangle_ids(tri_mask=tri_mask)
        collided_segments = []
        rest_of_segments = []
        for seg, tid in zip(segments, tids0):
            lineseg = shpgeo.LineString(vertices[seg])
            if polygon_odd_wind.intersects(lineseg):
                collided_segments.append((seg, tid))
            else:
                rest_of_segments.append((seg, tid))
        if check_flipped:
            # check if exist flipped triangles where all three points on segments
            Tseg_flag = np.sum(np.isin(self.triangles, segments), axis=-1) == 3
            if Mesh._masked_all(tri_mask):
                _, T = self.locate_flipped_triangles(gear=gear, tri_mask=Tseg_flag, return_triangles=True)
            else:
                _, T = self.locate_flipped_triangles(gear=gear, tri_mask=(Tseg_flag & tri_mask), return_triangles=True)
            if T.size > 0:
                S_flp = Mesh.triangle2edge(T, directional=True)
                for segwid in rest_of_segments:
                    if np.any(np.all(S_flp==segwid[0], axis=-1)):
                        collided_segments.append(segwid)
        segs = np.array([s[0] for s in collided_segments], dtype=segments.dtype)
        tids = np.array([s[1] for s in collided_segments], dtype=tids0.dtype)
        return segs, tids


    def locate_flipped_triangles(self, gear=None, tri_mask=None, return_triangles=False):
        if gear is None:
            gear = self._current_gear
        vertices0 = self.initial_vertices
        if Mesh._masked_all(tri_mask):
            T = self.triangles
        else:
            T = self.triangles[tri_mask]
        vertices = self.vertices(gear=gear)
        A0 = common.signed_area(vertices0, T)
        A1 = common.signed_area(vertices, T)
        flipped_sel = (A0 * A1) <= 0
        if return_triangles:
            return np.nonzero(flipped_sel)[0], T[flipped_sel]
        else:
            return np.nonzero(flipped_sel)[0]


    def find_triangle_overlaps(self, gear=None, tri_mask=None):
        if gear is None:
            gear = self._current_gear
        if self.is_valid(gear=gear, tri_mask=tri_mask):
            return np.empty((0,2), dtype=self.triangles.dtype)
        collided_segs, _ = self.locate_segment_collision(gear=gear, tri_mask=tri_mask, check_flipped=False)
        if collided_segs.size > 0:
            seg_lines = self.vertices(gear=gear)[collided_segs]
            P_segs = list(polygonize(unary_union(shpgeo.MultiLineString([s for s in seg_lines]))))
            seg_bboxes = np.array([p.bounds for p in P_segs]).reshape(-1, 4)
        else:
            seg_bboxes = np.empty((0,4))
        flip_tids = self.locate_flipped_triangles(gear=gear, tri_mask=tri_mask)
        if flip_tids.size > 0:
            flip_tids_g = Mesh.masked_index_to_global_index(tri_mask, flip_tids)
            flip_bboxes = self.triangle_bboxes(gear=gear, tri_mask=flip_tids_g)
        else:
            flip_bboxes = np.empty((0,4))
        init_bboxes = np.concatenate((seg_bboxes, flip_bboxes), axis=0)
        if init_bboxes.size == 0:
            return np.empty((0,2), dtype=self.triangles.dtype)
        rtree0 = self.triangles_rtree(gear=gear, tri_mask=tri_mask, cache=False)
        candidate_tids = []
        for bbox in init_bboxes:
            bbox_t = (bbox[0]-self._epsilon, bbox[1]-self._epsilon, bbox[2]+self._epsilon, bbox[3]+self._epsilon)
            candidate_tids.extend(list(rtree0.intersection(bbox_t, objects=False)))
        candidate_tids = np.unique(candidate_tids)
        tri_mask_c = Mesh.masked_index_to_global_index(tri_mask, candidate_tids)
        rtree_c = self.triangles_rtree(gear=gear, tri_mask=tri_mask_c, cache=False)
        vertices = self.vertices(gear=gear)[self.triangles[tri_mask_c]]
        Ts = [shpgeo.Polygon(v) for v in vertices]
        collisions = []
        for tid0, t0 in enumerate(Ts):
            hits = rtree_c.intersection(t0.bounds)
            for tid1 in hits:
                if tid0 == tid1:
                    continue
                if t0.intersects(Ts[tid1]) and t0.intersection(Ts[tid1]).area > 0:
                    collisions.append((tid0, tid1))
            rtree_c.delete(tid0, t0.bounds)
        return candidate_tids[np.array(collisions)]


    def _graph_coloring_overlapped_triangles(self, collisions=None, gear=None, tri_mask=None, include_flipped=False, asymmetry=True):
        if gear is None:
            gear = self._current_gear
        if collisions is None:
            collisions = self.triangle_collisions(gear=gear, tri_mask=tri_mask)
        if Mesh._masked_all(tri_mask):
            groupings = np.zeros(self.num_triangles, dtype=self.triangles.dtype)
        elif isinstance(tri_mask, np.ndarray) and (tri_mask.dtype == bool):
            groupings = np.zeros(np.sum(tri_mask), dtype=self.triangles.dtype)
        else:
            tri_mask = common.indices_to_bool_mask(tri_mask, size=self.num_triangles)
            groupings = np.zeros(np.sum(tri_mask), dtype=self.triangles.dtype)
        if collisions.size == 0:
            return groupings
        indx_loc, collisions_loc = np.unique(collisions, axis=None, return_inverse=True)
        collisions_loc = collisions_loc.reshape(collisions.shape)
        indx_glb = Mesh.masked_index_to_global_index(tri_mask, indx_loc)
        svds = self.triangle_tform_svd(gear=(const.MESH_GEAR_INITIAL, gear), tri_mask=indx_glb)
        deforms = Mesh.svds_to_deform(svds)
        # graph coloring for grouping
        if asymmetry:
            order = np.argsort(deforms) # start from good ones
        else:
            mindindx = np.argmin(deforms)
            D = self._triangle_distances(tri_mask=tri_mask)
            d0 = csgraph.shortest_path(D, directed=False, indices=mindindx)[indx_loc]
            order = np.argsort(d0)
        deforms_ordered = deforms[order]
        order_nonflip = order[deforms_ordered<1]
        order_flip = order[deforms_ordered>=1]
        N_ov = order.size
        colors = np.full(N_ov, -1, dtype=self.triangles.dtype)
        G = sparse.csr_matrix((np.ones(collisions.shape[0], dtype=bool), (collisions_loc[:,0],collisions_loc[:,1])), shape=(N_ov, N_ov))
        G = G + G.transpose()
        available_color0 = np.ones(N_ov+1, dtype=bool)
        for t0 in order_nonflip:
            available_color = available_color0.copy()
            _, neighbors = G[t0].nonzero()
            connected_color = colors[neighbors]
            available_color[connected_color] = False
            group_id = np.min(np.nonzero(available_color)[0])
            colors[t0] = group_id
        if include_flipped:
            available_color0[:(colors.max()+1)] = False
            for t0 in order_flip:
                available_color = available_color0.copy()
                _, neighbors = G[t0].nonzero()
                connected_color = colors[neighbors]
                available_color[connected_color] = False
                group_id = np.min(np.nonzero(available_color)[0])
                colors[t0] = group_id
        else:
            colors[order_flip] = -1
        if asymmetry:
            groupings[indx_loc] = colors
        else:
            # D = self._triangle_distances(tri_mask=tri_mask)
            dis = []
            for c in np.unique(colors[colors >= 0]):
                start_pos = indx_loc[colors == c]
                d0 = csgraph.shortest_path(D, directed=False, indices=start_pos)
                dis.append(d0.min(axis=0))
            if len(dis) > 0:
                groupings = np.argmin(dis, axis=0)
            groupings[indx_loc[colors < 0]] = -1
        return groupings


    @config_cache('TBD')
    def nonoverlap_triangle_groups(self, gear=const.MESH_GEAR_MOVING, contigeous=True, include_flipped=False, tri_mask=None, asymmetry=True):
        """
        devide triangles to subgroups so that within each group there are no
        overlapping triangles. This prevents error when using matplotlib.tri to
        generate trapezoidal map.
        Kwargs:
            gear (int): which gear the groupings should ensure no overlaps in.
            contigeous (bool): whether to break unconnected triangles into
                different groups, even if no overlaps occur.
            include_flipped (bool): whether to also group flipped triangles. If
                False, the group id for all the flipped triangles will be -1.
        """
        if contigeous:
            N_conn0, T_conn0 = self.connected_triangles(tri_mask=tri_mask)
            groupings0 = np.full(self.num_triangles, -1, dtype=self.triangles.dtype)
            num_groups0 = 0
            for lbl in range(N_conn0):
                l_mask = T_conn0 == lbl
                if tri_mask is not None:
                    l_mask = np.nonzero(l_mask)[0]
                    l_mask = Mesh.masked_index_to_global_index(tri_mask, l_mask)
                if self.is_valid(gear=gear, tri_mask=l_mask):
                    grp = np.full(self._num_masked_tri(l_mask), num_groups0, dtype=groupings0.dtype)
                else:
                    grp = self._graph_coloring_overlapped_triangles(gear=gear, tri_mask=l_mask, include_flipped=include_flipped, asymmetry=asymmetry)
                    grp[grp >= 0] += num_groups0
                groupings0[l_mask] = grp
                num_groups0 = grp.max() + 1
            groupings = groupings0.copy()
            lbls = np.unique(groupings0[groupings0 >= 0])
            num_groups = 0
            for lbl in lbls:
                l_mask = groupings0 == lbl
                N_conn, T_conn = self.connected_triangles(tri_mask=l_mask)
                groupings[l_mask] = T_conn + num_groups
                num_groups += N_conn
        else:
            if self.is_valid(gear=gear, tri_mask=tri_mask):
                grp = np.zeros(self._num_masked_tri(tri_mask), dtype=self.triangles.dtype)
            else:
                grp = self._graph_coloring_overlapped_triangles(gear=gear, tri_mask=tri_mask, include_flipped=include_flipped, asymmetry=asymmetry)
            if tri_mask is not None:
                groupings = np.full(self.num_triangles, -1, dtype=self.triangles.dtype)
                groupings[tri_mask] = grp
            else:
                groupings = grp
        return groupings


  ## ------------------------- stiffness matrices -------------------------- ##
    @config_cache('TBD')
    def stiffness_shape_matrices(self, gear=const.MESH_GEAR_FIXED):
        material_table = self._material_table.id_table
        material_ids = self._material_ids
        v = self.vertices(gear=gear)
        shape_matrices = {}
        for mid in np.unique(material_ids):
            mat = material_table[mid]
            indx = np.nonzero(material_ids == mid)[0]
            tripts = v[self.triangles[indx]]
            B, area = mat.shape_matrix_from_vertices(tripts)
            shape_matrices[mid] = (indx, (B, area))
        return shape_matrices


    @config_cache('TBD')
    def element_stiffness_matrices(self, gear=(const.MESH_GEAR_FIXED, const.MESH_GEAR_MOVING), inner_cache=None, **kwargs):
        """
        compute the stiffness matrices for each element. Each element follow the order
            [u1, v1, u2, v2, u3, v3]
        Kwargs:
            gear(tuple): first item used for shape matrices, second gear for stress
                computation (and stiffness if nonlinear).
            inner_cache: the cache to store intermediate attributes like shape
                matrices. Use default if set to None.
            check_flip(bool): check if any triangles are flipped.
            continue_on_flip(bool): whether to continue with flipped triangles
                detected.
        Return:
            F1 (list): element_stiffness(Nx6x6), computed at the current displacement.
            indices (list): the triangle indices (N,) for each element.
            F0 (list): stress(Nx6x1) used in Newton-Raphson iterations.
            flipped (bool): whether flipped triangles exist at current displacement.
        """
        continue_on_flip = kwargs.get('continue_on_flip', False)
        v0 = self.vertices(gear=gear[0])
        v1 = self.vertices(gear=gear[-1])
        dxy = v1 - v0
        shape_matrices = self.stiffness_shape_matrices(gear=gear[0], cache=inner_cache)
        material_table = self._material_table.id_table
        flipped = False
        multiplier = self.stiffness_multiplier
        indices = []
        F0 = []
        F1 = []
        for mid, vals in shape_matrices.items():
            mat = material_table[mid]
            indx, Ms = vals
            uv = dxy[self.triangles[indx]].reshape(-1, 6)
            K, P, flp = mat.element_stiffness_matrices_from_shape_matrices(Ms, uv=uv, **kwargs)
            if flp:
                flipped = True
                if not continue_on_flip:
                    return None, None, None, flipped
            if K is None:
                continue
            mm = multiplier[indx].reshape(-1,1,1)
            indices.append(indx)
            F0.append(P * mm)
            F1.append(K * mm)
        return F1, indices, F0, flipped


    @config_cache('TBD')
    def stiffness_matrix(self, gear=(const.MESH_GEAR_FIXED, const.MESH_GEAR_MOVING), inner_cache=None, **kwargs):
        """
        compute the stiffness matrix and the current stress.
        Kwargs:
            gear(tuple): first item used for shape matrices, second gear for stress
                computation (and stiffness if nonlinear).
            inner_cache: the cache to store intermediate attributes like shape
                matrices. Use default if set to None.
            check_flip(bool): check if any triangles are flipped.
            continue_on_flip(bool): whether to continue with flipped triangles
                detected.
        """
        continue_on_flip = kwargs.get('continue_on_flip', False)
        F1, indices, F0, flipped = self.element_stiffness_matrices(gear=gear, inner_cache=inner_cache, cache=inner_cache, **kwargs)
        if flipped and (not continue_on_flip):
            return None, None
        stf_sz = 2 * self.num_vertices
        T = np.repeat(self.triangles * 2, 2, axis=-1)
        T[:,1::2] += 1
        STIFF_M = sparse.csr_matrix((stf_sz, stf_sz), dtype=np.float32)
        STRESS_v = np.zeros(stf_sz, dtype=np.float32)
        for f1, tidx, f0 in zip(F1, indices, F0):
            idx_1d = T[tidx]
            idx_1 = np.tile(idx_1d.reshape(-1,1,6), (1,6,1))
            idx_2 = np.swapaxes(idx_1, 1, 2)
            idx_1 = idx_1.ravel()
            idx_2 = idx_2.ravel()
            V = f1.ravel()
            M = sparse.csr_matrix((V, (idx_1, idx_2)),shape=(stf_sz, stf_sz))
            STIFF_M = STIFF_M + M
            np.add.at(STRESS_v, idx_1d.ravel(), f0.ravel())
        return STIFF_M, STRESS_v


  ## ------------------------- utility functions --------------------------- ##
    def nearest_vertices(self, xy, gear=const.MESH_GEAR_MOVING, offset=True):
        """find nearest vertices for debug."""
        if offset:
            v = self.vertices_w_offset(gear=gear)
        else:
            v = self.vertices(gear=gear)
        T = KDTree(v)
        dd, ii = T.query(np.reshape(xy, (-1,2)))
        return ii, dd


    def _num_masked_tri(self, tri_mask):
        if tri_mask is None:
            return self.num_triangles
        elif isinstance(tri_mask, np.ndarray) and (tri_mask.dtype == bool):
            return np.sum(tri_mask)
        else:
            indx = np.unique(tri_mask)
            return indx.size


    @staticmethod
    def _masked_all(mask):
        if (mask is None) or (isinstance(mask, np.ndarray) and (mask.dtype == bool) and (np.all(mask))):
            return True
        else:
            return False


    @staticmethod
    def triangle2edge(triangles, directional=False):
        """Convert triangle indices to edge indices."""
        edges = np.concatenate((triangles[:,[0,1]], triangles[:,[1,2]], triangles[:,[2,0]]), axis=0)
        if not directional:
            edges = np.unique(np.sort(edges, axis=-1), axis=0)
        return edges


    @staticmethod
    def masked_index_to_global_index(mask_sel, local_indx):
        """
        convert local index of a subarray to the global index.
        Args:
        mask_sel (np.ndarray[bool]): mask to select subarray from a larger array
            (True to select). If None, the subarray is the global array.
        local_indx: the local index of the subarray
        Return:
        global_indx(np.ndarray[int]): the index in the parent array.
        """
        if mask_sel is None:
            return local_indx
        if mask_sel.dtype == bool:
            sel_indx = np.nonzero(mask_sel)[0]
        else:
            sel_indx = np.unique(mask_sel)
        return sel_indx[local_indx]


    @staticmethod
    def global_index_to_masked_index(mask_sel, global_indx):
        """
        convert global index to the local index a subarray.
        Args:
        mask_sel (np.ndarray[bool]): mask to select subarray from a larger array
            (True to select). If None, the subarray is the global array.
        global_indx: the global index
        Return:
        local_indx(np.ndarray[int]): the index in the subarray. If an element is
            not masked, return -1
        """
        if mask_sel is None:
            return global_indx
        g_indx = np.full_like(global_indx, -1, shape=mask_sel.shape)
        if mask_sel.dtype == bool:
            g_indx[mask_sel] = np.arange(np.sum(mask_sel))
        else:
            mask_sel = np.unique(mask_sel, axis=None)
            g_indx[mask_sel] = np.arange(mask_sel.size)
        return g_indx[global_indx]


    @staticmethod
    def svds_to_deform(s):
        """
        given (N,2) singular values, return a (N,) deformation value that varies
        between 0~1 if not flipped, and 1~inf if flipped
        """
        d = np.piecewise(s, [s<1, s>=1], [lambda x: 1-x, lambda x: 1-1/x])
<<<<<<< HEAD
        return np.max(d, axis=-1)



class MeshRenderer:
    """
    A class to apply transforms according to a Mesh and render images.
    """
    def __init__(self, interpolators, **kwargs):
        self._interpolators = interpolators
        n_region = len(self._interpolators)
        self._offset = np.array(kwargs.get('offset', np.zeros((1,2))), copy=False).reshape(1,2)
        self._region_tree = kwargs.get('region_tree', None)
        self._weight_params = kwargs.get('weight_params', MESH_TRIFINDER_WHATEVER)
        self.weight_generator = kwargs.get('weight_generator', [None for _ in range(n_region)])
        self.weight_multiplier = kwargs.get('weight_multiplier', np.ones(n_region, dtype=np.float32))
        self._collision_region = kwargs.get('collision_region', None)
        self._image_loader = kwargs.get('image_loader', None)
        self.resolution = kwargs.get('resolution', DEFAULT_RESOLUTION)
        self._default_fillval = kwargs.get('fillval', None)
        self._dtype = kwargs.get('dtype', None)


    @classmethod
    def from_mesh(cls, srcmesh, gear=(MESH_GEAR_MOVING, MESH_GEAR_INITIAL), **kwargs):
        include_flipped = kwargs.get('include_flipped', False)
        weight_params = kwargs.pop('weight_params', MESH_TRIFINDER_INNERMOST)
        local_cache = kwargs.get('cache', False)
        divide_material = kwargs.get('divide_material', False)
        if divide_material and np.ptp(srcmesh.material_ids)>0:
            submeshes = srcmesh.divide_materials(save_material=True)
            srcmesh = Mesh.combine_mesh(submeshes, save_material=True)
            material_table = srcmesh.material_table
            render_weight_lut = {mid: m.render_weight for mid, m in material_table.items()}
        else:
            divide_material = False
        render_mask = srcmesh.triangle_mask_for_render()
        collisions = srcmesh.triangle_collisions(gear=gear[0], tri_mask=render_mask)
        if (collisions.size == 0):
            weight_params = MESH_TRIFINDER_WHATEVER
        else:
            render_mask_indx = np.nonzero(render_mask)[0]
            collision_tidx = render_mask_indx[np.unique(collisions)]
        if weight_params == MESH_TRIFINDER_INNERMOST:
            asymmetry = False
        else:
            asymmetry = True
        tri_info = srcmesh.tri_info(gear=gear[0], tri_mask=render_mask, 
            include_flipped=include_flipped, cache=local_cache, asymmetry=asymmetry)
        offset0 = srcmesh.offset(gear=gear[0])
        region_tree = tri_info['region_tree']
        mattri_list = tri_info['matplotlib_tri']
        tidx_list = tri_info['triangle_index']
        vidx_list = tri_info['vertex_index']
        vertices_img = srcmesh.vertices_w_offset(gear=gear[-1])
        interpolators = []
        weight_generator = []
        collision_region = []
        weight_multiplier = []
        for mattri, tidx, vidx, region in zip(mattri_list, tidx_list, vidx_list, region_tree.geometries):
            v0 = vertices_img[vidx]
            xinterp = matplotlib.tri.LinearTriInterpolator(mattri, v0[:,0])
            yinterp = matplotlib.tri.LinearTriInterpolator(mattri, v0[:,1])
            interpolators.append((xinterp, yinterp))
            if divide_material:
                mid = srcmesh.material_ids[tidx[0]]
                weight_multiplier.append(render_weight_lut[mid])
            else:
                weight_multiplier.append(1.0)
            if weight_params == MESH_TRIFINDER_WHATEVER:
                weight_generator.append(None)
            else:
                hitidx = np.intersect1d(tidx, collision_tidx)
                if hitidx.size == 0:
                    weight_generator.append(None)
                    continue
                mpl_tri, _, _ = srcmesh.mpl_tri(gear=gear[0], tri_mask=hitidx)
                collision_region.append(srcmesh.shapely_regions(gear=gear[0], tri_mask=hitidx))
                if weight_params == MESH_TRIFINDER_INNERMOST:
                    cx = mpl_tri.x
                    cy = mpl_tri.y
                    mpts = list(shpgeo.MultiPoint(np.stack((cx, cy), axis=-1)).geoms)
                    dis0 = region.boundary.distance(mpts) + EPSILON0
                    inside = region.intersects(mpts)
                    dis0[~inside] *= -1
                    weight_generator.append(matplotlib.tri.LinearTriInterpolator(mpl_tri, dis0))
                elif weight_params == MESH_TRIFINDER_LEAST_DEFORM:
                    deform = srcmesh.triangle_tform_deform(gear=gear[::-1], tri_mask=hitidx)
                    wt = np.exp(-2 * deform**2)
                    weight_generator.append((mpl_tri.get_trifinder(), wt))
                else:
                    raise ValueError
        if len(collision_region) > 0:
            collision_region = unary_union(collision_region)
        else:
            collision_region = None
        resolution = srcmesh.resolution
        return cls(interpolators, offset=offset0, region_tree=region_tree,
            weight_params=weight_params, weight_generator=weight_generator,
            weight_multiplier=weight_multiplier, 
            collision_region=collision_region, resolution=resolution,
            **kwargs)


    def link_image_loader(self, imgloader):
        self._image_loader = imgloader


    def region_finder_for_points(self, xy, offsetting=True):
        """
        find the regions a collection of points belong to.
        Args:
            xy (N x 2 ndarray): the querry points
        Return:
            rid (N ndarray): the region ids
        """
        xy0 = np.array(xy, copy=False).reshape(-1,2)
        if offsetting:
            xy0 -= self._offset
        if len(self._interpolators) == 1:
            return np.zeros(xy0.shape[0], dtype=np.int32)
        else:
            rids_out = np.full(xy0.shape[0], -1, dtype=np.int32)
        mpts = shpgeo.MultiPoint(xy0)
        pts_list = list(mpts.geoms)
        hits = self._region_tree.query(pts_list, predicate='intersects')
        if hits.size == 0:
            return rids_out
        uhits, uidx, cnts = np.unique(hits[0], return_index=True, return_counts=True)
        conflict = np.any(cnts > 1)
        if conflict:
            if self._weight_params in (MESH_TRIFINDER_INNERMOST, MESH_TRIFINDER_LEAST_DEFORM):
                conflict_pts_indices = uhits[cnts > 1]
                for pt_idx in conflict_pts_indices:
                    pmask = hits[0] == pt_idx
                    r_indices = hits[1, pmask]
                    mndis = -np.inf
                    r_sel = r_indices[0]
                    pxy = xy0[pt_idx].ravel()
                    for r_id in r_indices:
                        wg = self.weight_generator[r_id]
                        if wg is None:
                            continue
                        if self._weight_params == MESH_TRIFINDER_INNERMOST:
                            dis_m = wg(pxy[0], pxy[1])
                            if dis_m.mask:
                                continue
                            dis = dis_m.data
                        else:
                            trfd, wt0 = wg
                            tid = trfd(pxy[0], pxy[1])
                            if tid < 0:
                                continue
                            dis = wt0[tid]
                        if dis > mndis:
                            r_sel = r_id
                            mndis = dis
                    hits[1, pmask] = r_sel
            hits = hits[:, uidx]
        rids_out[hits[0]] = hits[1]
        return rids_out


    def region_finder_for_bbox(self, bbox, offsetting=True):
        """
        find the regions that intersect a bounding box.
        Args:
            bbox [xmin, ymin, xmax, ymax]: the bonding box
        Return:
            rid (N ndarray): the region ids
        """
        bbox0 = np.array(bbox).reshape(4)
        if len(self._interpolators) == 1:
            hits = 0
        else:
            if offsetting:
                bbox0 -= np.tile(self._offset.ravel(), 2)
            rect = shpgeo.box(*bbox0)
            hits = self._region_tree.query(rect, predicate='intersects')
        return np.atleast_1d(hits)


    def bbox_hit_collision(self, bbox, offsetting=True):
        """
        test if a bounding box hit the collision regions of the mesh.
        """
        if (self._collision_region is None) or (hasattr(self._collision_region, 'area') and (self._collision_region.area == 0)):
            return False
        bbox0 = np.array(bbox).reshape(4)
        if offsetting:
            bbox0 -= np.tile(self._offset.ravel(), 2)
        rect = shpgeo.box(*bbox0)
        return rect.intersects(self._collision_region)


    def field_w_weight(self, bbox, **kwargs):
        """
        compute the deformation field and their weight given a bounding box.
        Args:
            bbox: bounding box (xmin, xmax, ymin, ymax) in the output space,
                left/top included & right/bottom excluded
        Kwargs:
            region_id: which region to use when selecting the interpolator. If
                set to None, find the region that encloses the center of the
                bounding box
            compute_wt: whether to compute weight. If False, return the mask of
                the interpolated results as weight.
            out_resolution: output resolution. If set to None, assume the output
                resolution is the same as the intrinsic renderer resoluton.
        Return:
            x-field (ndarray): deformation field in x direction. None if
                bounding box not intersecting the interpolator.
            y-field (ndarray): deformation field in y direction. None if
                bounding box not intersecting the interpolator.
            weight (ndarray): the weight of the output field. None if bounding
                box not intersecting the interpolator.
        """
        region_id = kwargs.get('region_id', None)
        compute_wt =  kwargs.get('compute_wt', True)
        out_resolution = kwargs.get('out_resolution', None)
        offsetting = kwargs.get('offsetting', True)
        bbox0 = np.array(bbox, copy=False).reshape(4)
        if offsetting:
            bbox0 = bbox0 - np.tile(self._offset.ravel(), 2)
        if region_id is None:
            bcntr = ((bbox0[0] + bbox0[2] - 1)/2, (bbox0[1] + bbox0[3] - 1)/2)
            region_id = self.region_finder_for_points(bcntr, offsetting=False).item()
        if region_id == -1:
            return None, None, None
        interpX, interpY = self._interpolators[region_id]
        xs = np.linspace(bbox0[0], bbox0[2], num=round(bbox0[2]-bbox0[0]), endpoint=False, dtype=float)
        ys = np.linspace(bbox0[1], bbox0[3], num=round(bbox0[3]-bbox0[1]), endpoint=False, dtype=float)
        if out_resolution is not None:
            scale = out_resolution / self.resolution
            xs = spatial.scale_coordinates(xs, scale)
            ys = spatial.scale_coordinates(ys, scale)
        xx, yy = np.meshgrid(xs, ys)
        map_x = interpX(xx, yy)
        map_y = interpY(xx, yy)
        mask = map_x.mask | map_y.mask
        if np.all(mask, axis=None):
            return None, None, None
        x_field = np.nan_to_num(map_x.data, copy=False)
        y_field = np.nan_to_num(map_y.data, copy=False)
        weight = 1 - mask.astype(np.float32)
        weight_generator = self.weight_generator[region_id] * self.weight_multiplier[region_id]
        if compute_wt and (weight_generator is not None):
            if self._weight_params == MESH_TRIFINDER_INNERMOST:
                wt = weight_generator(xx, yy)
                if not np.all(wt.mask, axis=None):
                    wtmx = wt.max()
                    weight = weight * np.nan_to_num(wt.data, copy=False, nan=wtmx)
            elif self._weight_params == MESH_TRIFINDER_LEAST_DEFORM:
                trfd, wt0 = weight_generator
                tid = trfd(xx, yy)
                omask = tid < 0
                if not np.all(tid < 0, axis=None):
                    wt = wt0[tid]
                    wt[omask] = 1
                    weight = weight * wt
        return x_field, y_field, weight


    def local_affine_tform(self, pt, offsetting=True, svd_clip=None):
        pt0 = np.array(pt, copy=False).ravel()
        if offsetting:
            pt0 = pt0 - self._offset.ravel()
        region_id = self.region_finder_for_points(pt0, offsetting=False).item()
        interpX, interpY = self._interpolators[region_id]
        axx, axy = interpX.gradient(pt0[0], pt0[1])
        if axx.mask:
            return None, None
        ayx, ayy = interpY.gradient(pt0[0], pt0[1])
        A = np.array([[axx.data, ayx.data], [axy.data, ayy.data]])
        if svd_clip is not None:
            u, s, vh = np.linalg.svd(A, compute_uv=True)
            if hasattr(svd_clip, '__len__'):
                s = s.clip(svd_clip[0], svd_clip[-1])
            else:
                s = s.clip(1/(1+svd_clip), 1+svd_clip)
            A = u @ np.diag(s) @ vh
        pt1_x = interpX(pt0[0], pt0[1])
        pt1_y = interpY(pt0[0], pt0[1])
        pt1 = np.array([pt1_x.data, pt1_y.data])
        t = pt1 - pt0 @ A
        return A, t


    def crop_field(self, bbox, **kwargs):
        """
        compute the deformation field within a bounding box.
        Args:
            bbox: bounding box (xmin, ymin, xmax, ymax) in the output space,
                left/top included & right/bottom excluded
        Kwargs:
            out_resolution: output resolution. If set to None, assume the output
                resolution is the same as the intrinsic renderer resoluton.
        Return:
            x-field (ndarray): deformation field in x direction. None if
                bounding box not intersecting the interpolator.
            y-field (ndarray): deformation field in y direction. None if
                bounding box not intersecting the interpolator.
            mask (ndarray): region of valid pixels.
        """
        mode = kwargs.get('mode', RENDER_FULL)
        offsetting = kwargs.get('offsetting', True)
        out_resolution = kwargs.get('out_resolution', None)
        bbox0 = np.array(bbox).reshape(4)
        outwd = round(bbox0[2]-bbox0[0])
        outht = round(bbox0[3]-bbox0[1])
        empty_output = (np.zeros((outht, outwd), dtype=np.float32),
                        np.zeros((outht, outwd), dtype=np.float32),
                        np.zeros((outht, outwd), dtype=bool))
        if offsetting:
            bbox0 = bbox0 - np.tile(self._offset.ravel(), 2)
        if mode in (RENDER_LOCAL_RIGID, RENDER_LOCAL_AFFINE):
            bcntr = ((bbox0[0] + bbox0[2] - 1)/2, (bbox0[1] + bbox0[3] - 1)/2)
            if mode == RENDER_LOCAL_RIGID:
                svd_clip = 0
            else:
                svd_clip = kwargs.get('svd_clip', None)
            A, t = self.local_affine_tform(bcntr, offsetting=False, svd_clip=svd_clip)
            if A is None:
                return empty_output
            xs = np.linspace(bbox0[0], bbox0[2], num=outwd, endpoint=False, dtype=float)
            ys = np.linspace(bbox0[1], bbox0[3], num=outht, endpoint=False, dtype=float)
            if out_resolution is not None:
                scale = out_resolution / self.resolution
                xs = spatial.scale_coordinates(xs, scale)
                ys = spatial.scale_coordinates(ys, scale)
            xx, yy = np.meshgrid(xs, ys)
            x_field = xx * A[0,0] + yy * A[1,0] + t[0]
            y_field = xx * A[0,1] + yy * A[1,1] + t[1]
            mask = np.ones_like(x_field, dtype=bool)
        elif mode == RENDER_CONTIGEOUS:
            x_field, y_field, weight = self.field_w_weight(bbox0, region_id=None,
                out_resolution=out_resolution, offsetting=False, compute_wt=True)
            if weight is None:
                mask = None
            else:
                mask = weight > 0
        elif mode == RENDER_FULL:
            regions = self.region_finder_for_bbox(bbox0, offsetting=False)
            if regions.size == 0:
                return empty_output
            elif regions.size == 1:
                blend = BLEND_NONE
            else:
                blend = kwargs.get('blend', BLEND_MAX)
            initialized = False
            for rid in regions:
                xf, yf, wt = self.field_w_weight(bbox0, region_id=rid,
                    out_resolution=out_resolution, offsetting=False, compute_wt=True)
                if xf is None:
                    continue
                if not initialized:
                    x_field = np.zeros_like(xf)
                    y_field = np.zeros_like(yf)
                    weight = np.zeros_like(wt)
                    initialized = True
                if blend == BLEND_LINEAR:
                    x_field = x_field + xf * wt
                    y_field = y_field + yf * wt
                    weight = weight + wt
                elif blend == BLEND_MAX:
                    tmask = wt >= weight
                    x_field[tmask] = xf[tmask]
                    y_field[tmask] = yf[tmask]
                    weight[tmask] = wt[tmask]
                else:
                    tmask = wt > 0
                    x_field[tmask] = xf[tmask]
                    y_field[tmask] = yf[tmask]
                    weight[tmask] = wt[tmask]
            if not initialized:
                return empty_output
            if blend == BLEND_LINEAR:
                with np.errstate(invalid='ignore', divide='ignore'):
                    x_field = np.nan_to_num(x_field / weight, nan=0,posinf=0, neginf=0)
                    y_field = np.nan_to_num(y_field / weight, nan=0,posinf=0, neginf=0)
            mask = weight > 0
        else:
            raise ValueError
        return x_field, y_field, mask


    def crop(self, bbox, **kwargs):
        image_loader = kwargs.get('image_loader', self._image_loader)
        log_sigma = kwargs.get('log_sigma', 0) # apply laplacian of gaussian filter if > 0
        if image_loader is None:
            raise RuntimeError('Image loader not defined.')
        x_field, y_field, mask = self.crop_field(bbox, **kwargs)
        if image_loader.resolution != self.resolution:
            scale = self.resolution / image_loader.resolution
            x_field = spatial.scale_coordinates(x_field, scale)
            y_field = spatial.scale_coordinates(y_field, scale)
        imgt = common.render_by_subregions(x_field, y_field, mask, image_loader, **kwargs)
        if (log_sigma > 0) and (imgt is not None):
            if len(imgt.size) > 2:
                imgt = np.moveaxis(imgt, -1, 0)
            imgt = common.masked_dog_filter(imgt, log_sigma, mask=mask)
            if len(imgt.size) > 2:
                imgt = np.moveaxis(imgt, 0, -1)
        return imgt


    @property
    def bounds(self):
        if not hasattr(self, '_bounds'):
            xmin, ymin, xmax, ymax = np.inf, np.inf, -np.inf, -np.inf
            for m in self._weight_params:
                xmin = min(xmin, np.min(m.x) + self._offset.ravel()[0])
                ymin = min(ymin, np.min(m.y) + self._offset.ravel()[1])
                xmax = max(xmax, np.max(m.x) + self._offset.ravel()[0])
                ymax = max(ymax, np.max(m.y) + self._offset.ravel()[1])
            self._bounds = (xmin, ymin, xmax, ymax)
        return self._bounds


    @property
    def dtype(self):
        if self._dtype is None:
            if hasattr(self._image_loader, 'dtype') and self._image_loader.dtype is not None:
                self._dtype = self._image_loader.dtype
            else:
                self._dtype = np.uint8
        return self._dtype


    @property
    def default_fillval(self):
        if self._default_fillval is None:
            if hasattr(self._image_loader, 'default_fillval') and self._image_loader.default_fillval is not None:
                self._default_fillval = self._image_loader.default_fillval
            else:
                self._default_fillval = 0
        return self._default_fillval
=======
        return np.max(d, axis=-1)
>>>>>>> d89884f3
<|MERGE_RESOLUTION|>--- conflicted
+++ resolved
@@ -2491,444 +2491,4 @@
         between 0~1 if not flipped, and 1~inf if flipped
         """
         d = np.piecewise(s, [s<1, s>=1], [lambda x: 1-x, lambda x: 1-1/x])
-<<<<<<< HEAD
-        return np.max(d, axis=-1)
-
-
-
-class MeshRenderer:
-    """
-    A class to apply transforms according to a Mesh and render images.
-    """
-    def __init__(self, interpolators, **kwargs):
-        self._interpolators = interpolators
-        n_region = len(self._interpolators)
-        self._offset = np.array(kwargs.get('offset', np.zeros((1,2))), copy=False).reshape(1,2)
-        self._region_tree = kwargs.get('region_tree', None)
-        self._weight_params = kwargs.get('weight_params', MESH_TRIFINDER_WHATEVER)
-        self.weight_generator = kwargs.get('weight_generator', [None for _ in range(n_region)])
-        self.weight_multiplier = kwargs.get('weight_multiplier', np.ones(n_region, dtype=np.float32))
-        self._collision_region = kwargs.get('collision_region', None)
-        self._image_loader = kwargs.get('image_loader', None)
-        self.resolution = kwargs.get('resolution', DEFAULT_RESOLUTION)
-        self._default_fillval = kwargs.get('fillval', None)
-        self._dtype = kwargs.get('dtype', None)
-
-
-    @classmethod
-    def from_mesh(cls, srcmesh, gear=(MESH_GEAR_MOVING, MESH_GEAR_INITIAL), **kwargs):
-        include_flipped = kwargs.get('include_flipped', False)
-        weight_params = kwargs.pop('weight_params', MESH_TRIFINDER_INNERMOST)
-        local_cache = kwargs.get('cache', False)
-        divide_material = kwargs.get('divide_material', False)
-        if divide_material and np.ptp(srcmesh.material_ids)>0:
-            submeshes = srcmesh.divide_materials(save_material=True)
-            srcmesh = Mesh.combine_mesh(submeshes, save_material=True)
-            material_table = srcmesh.material_table
-            render_weight_lut = {mid: m.render_weight for mid, m in material_table.items()}
-        else:
-            divide_material = False
-        render_mask = srcmesh.triangle_mask_for_render()
-        collisions = srcmesh.triangle_collisions(gear=gear[0], tri_mask=render_mask)
-        if (collisions.size == 0):
-            weight_params = MESH_TRIFINDER_WHATEVER
-        else:
-            render_mask_indx = np.nonzero(render_mask)[0]
-            collision_tidx = render_mask_indx[np.unique(collisions)]
-        if weight_params == MESH_TRIFINDER_INNERMOST:
-            asymmetry = False
-        else:
-            asymmetry = True
-        tri_info = srcmesh.tri_info(gear=gear[0], tri_mask=render_mask, 
-            include_flipped=include_flipped, cache=local_cache, asymmetry=asymmetry)
-        offset0 = srcmesh.offset(gear=gear[0])
-        region_tree = tri_info['region_tree']
-        mattri_list = tri_info['matplotlib_tri']
-        tidx_list = tri_info['triangle_index']
-        vidx_list = tri_info['vertex_index']
-        vertices_img = srcmesh.vertices_w_offset(gear=gear[-1])
-        interpolators = []
-        weight_generator = []
-        collision_region = []
-        weight_multiplier = []
-        for mattri, tidx, vidx, region in zip(mattri_list, tidx_list, vidx_list, region_tree.geometries):
-            v0 = vertices_img[vidx]
-            xinterp = matplotlib.tri.LinearTriInterpolator(mattri, v0[:,0])
-            yinterp = matplotlib.tri.LinearTriInterpolator(mattri, v0[:,1])
-            interpolators.append((xinterp, yinterp))
-            if divide_material:
-                mid = srcmesh.material_ids[tidx[0]]
-                weight_multiplier.append(render_weight_lut[mid])
-            else:
-                weight_multiplier.append(1.0)
-            if weight_params == MESH_TRIFINDER_WHATEVER:
-                weight_generator.append(None)
-            else:
-                hitidx = np.intersect1d(tidx, collision_tidx)
-                if hitidx.size == 0:
-                    weight_generator.append(None)
-                    continue
-                mpl_tri, _, _ = srcmesh.mpl_tri(gear=gear[0], tri_mask=hitidx)
-                collision_region.append(srcmesh.shapely_regions(gear=gear[0], tri_mask=hitidx))
-                if weight_params == MESH_TRIFINDER_INNERMOST:
-                    cx = mpl_tri.x
-                    cy = mpl_tri.y
-                    mpts = list(shpgeo.MultiPoint(np.stack((cx, cy), axis=-1)).geoms)
-                    dis0 = region.boundary.distance(mpts) + EPSILON0
-                    inside = region.intersects(mpts)
-                    dis0[~inside] *= -1
-                    weight_generator.append(matplotlib.tri.LinearTriInterpolator(mpl_tri, dis0))
-                elif weight_params == MESH_TRIFINDER_LEAST_DEFORM:
-                    deform = srcmesh.triangle_tform_deform(gear=gear[::-1], tri_mask=hitidx)
-                    wt = np.exp(-2 * deform**2)
-                    weight_generator.append((mpl_tri.get_trifinder(), wt))
-                else:
-                    raise ValueError
-        if len(collision_region) > 0:
-            collision_region = unary_union(collision_region)
-        else:
-            collision_region = None
-        resolution = srcmesh.resolution
-        return cls(interpolators, offset=offset0, region_tree=region_tree,
-            weight_params=weight_params, weight_generator=weight_generator,
-            weight_multiplier=weight_multiplier, 
-            collision_region=collision_region, resolution=resolution,
-            **kwargs)
-
-
-    def link_image_loader(self, imgloader):
-        self._image_loader = imgloader
-
-
-    def region_finder_for_points(self, xy, offsetting=True):
-        """
-        find the regions a collection of points belong to.
-        Args:
-            xy (N x 2 ndarray): the querry points
-        Return:
-            rid (N ndarray): the region ids
-        """
-        xy0 = np.array(xy, copy=False).reshape(-1,2)
-        if offsetting:
-            xy0 -= self._offset
-        if len(self._interpolators) == 1:
-            return np.zeros(xy0.shape[0], dtype=np.int32)
-        else:
-            rids_out = np.full(xy0.shape[0], -1, dtype=np.int32)
-        mpts = shpgeo.MultiPoint(xy0)
-        pts_list = list(mpts.geoms)
-        hits = self._region_tree.query(pts_list, predicate='intersects')
-        if hits.size == 0:
-            return rids_out
-        uhits, uidx, cnts = np.unique(hits[0], return_index=True, return_counts=True)
-        conflict = np.any(cnts > 1)
-        if conflict:
-            if self._weight_params in (MESH_TRIFINDER_INNERMOST, MESH_TRIFINDER_LEAST_DEFORM):
-                conflict_pts_indices = uhits[cnts > 1]
-                for pt_idx in conflict_pts_indices:
-                    pmask = hits[0] == pt_idx
-                    r_indices = hits[1, pmask]
-                    mndis = -np.inf
-                    r_sel = r_indices[0]
-                    pxy = xy0[pt_idx].ravel()
-                    for r_id in r_indices:
-                        wg = self.weight_generator[r_id]
-                        if wg is None:
-                            continue
-                        if self._weight_params == MESH_TRIFINDER_INNERMOST:
-                            dis_m = wg(pxy[0], pxy[1])
-                            if dis_m.mask:
-                                continue
-                            dis = dis_m.data
-                        else:
-                            trfd, wt0 = wg
-                            tid = trfd(pxy[0], pxy[1])
-                            if tid < 0:
-                                continue
-                            dis = wt0[tid]
-                        if dis > mndis:
-                            r_sel = r_id
-                            mndis = dis
-                    hits[1, pmask] = r_sel
-            hits = hits[:, uidx]
-        rids_out[hits[0]] = hits[1]
-        return rids_out
-
-
-    def region_finder_for_bbox(self, bbox, offsetting=True):
-        """
-        find the regions that intersect a bounding box.
-        Args:
-            bbox [xmin, ymin, xmax, ymax]: the bonding box
-        Return:
-            rid (N ndarray): the region ids
-        """
-        bbox0 = np.array(bbox).reshape(4)
-        if len(self._interpolators) == 1:
-            hits = 0
-        else:
-            if offsetting:
-                bbox0 -= np.tile(self._offset.ravel(), 2)
-            rect = shpgeo.box(*bbox0)
-            hits = self._region_tree.query(rect, predicate='intersects')
-        return np.atleast_1d(hits)
-
-
-    def bbox_hit_collision(self, bbox, offsetting=True):
-        """
-        test if a bounding box hit the collision regions of the mesh.
-        """
-        if (self._collision_region is None) or (hasattr(self._collision_region, 'area') and (self._collision_region.area == 0)):
-            return False
-        bbox0 = np.array(bbox).reshape(4)
-        if offsetting:
-            bbox0 -= np.tile(self._offset.ravel(), 2)
-        rect = shpgeo.box(*bbox0)
-        return rect.intersects(self._collision_region)
-
-
-    def field_w_weight(self, bbox, **kwargs):
-        """
-        compute the deformation field and their weight given a bounding box.
-        Args:
-            bbox: bounding box (xmin, xmax, ymin, ymax) in the output space,
-                left/top included & right/bottom excluded
-        Kwargs:
-            region_id: which region to use when selecting the interpolator. If
-                set to None, find the region that encloses the center of the
-                bounding box
-            compute_wt: whether to compute weight. If False, return the mask of
-                the interpolated results as weight.
-            out_resolution: output resolution. If set to None, assume the output
-                resolution is the same as the intrinsic renderer resoluton.
-        Return:
-            x-field (ndarray): deformation field in x direction. None if
-                bounding box not intersecting the interpolator.
-            y-field (ndarray): deformation field in y direction. None if
-                bounding box not intersecting the interpolator.
-            weight (ndarray): the weight of the output field. None if bounding
-                box not intersecting the interpolator.
-        """
-        region_id = kwargs.get('region_id', None)
-        compute_wt =  kwargs.get('compute_wt', True)
-        out_resolution = kwargs.get('out_resolution', None)
-        offsetting = kwargs.get('offsetting', True)
-        bbox0 = np.array(bbox, copy=False).reshape(4)
-        if offsetting:
-            bbox0 = bbox0 - np.tile(self._offset.ravel(), 2)
-        if region_id is None:
-            bcntr = ((bbox0[0] + bbox0[2] - 1)/2, (bbox0[1] + bbox0[3] - 1)/2)
-            region_id = self.region_finder_for_points(bcntr, offsetting=False).item()
-        if region_id == -1:
-            return None, None, None
-        interpX, interpY = self._interpolators[region_id]
-        xs = np.linspace(bbox0[0], bbox0[2], num=round(bbox0[2]-bbox0[0]), endpoint=False, dtype=float)
-        ys = np.linspace(bbox0[1], bbox0[3], num=round(bbox0[3]-bbox0[1]), endpoint=False, dtype=float)
-        if out_resolution is not None:
-            scale = out_resolution / self.resolution
-            xs = spatial.scale_coordinates(xs, scale)
-            ys = spatial.scale_coordinates(ys, scale)
-        xx, yy = np.meshgrid(xs, ys)
-        map_x = interpX(xx, yy)
-        map_y = interpY(xx, yy)
-        mask = map_x.mask | map_y.mask
-        if np.all(mask, axis=None):
-            return None, None, None
-        x_field = np.nan_to_num(map_x.data, copy=False)
-        y_field = np.nan_to_num(map_y.data, copy=False)
-        weight = 1 - mask.astype(np.float32)
-        weight_generator = self.weight_generator[region_id] * self.weight_multiplier[region_id]
-        if compute_wt and (weight_generator is not None):
-            if self._weight_params == MESH_TRIFINDER_INNERMOST:
-                wt = weight_generator(xx, yy)
-                if not np.all(wt.mask, axis=None):
-                    wtmx = wt.max()
-                    weight = weight * np.nan_to_num(wt.data, copy=False, nan=wtmx)
-            elif self._weight_params == MESH_TRIFINDER_LEAST_DEFORM:
-                trfd, wt0 = weight_generator
-                tid = trfd(xx, yy)
-                omask = tid < 0
-                if not np.all(tid < 0, axis=None):
-                    wt = wt0[tid]
-                    wt[omask] = 1
-                    weight = weight * wt
-        return x_field, y_field, weight
-
-
-    def local_affine_tform(self, pt, offsetting=True, svd_clip=None):
-        pt0 = np.array(pt, copy=False).ravel()
-        if offsetting:
-            pt0 = pt0 - self._offset.ravel()
-        region_id = self.region_finder_for_points(pt0, offsetting=False).item()
-        interpX, interpY = self._interpolators[region_id]
-        axx, axy = interpX.gradient(pt0[0], pt0[1])
-        if axx.mask:
-            return None, None
-        ayx, ayy = interpY.gradient(pt0[0], pt0[1])
-        A = np.array([[axx.data, ayx.data], [axy.data, ayy.data]])
-        if svd_clip is not None:
-            u, s, vh = np.linalg.svd(A, compute_uv=True)
-            if hasattr(svd_clip, '__len__'):
-                s = s.clip(svd_clip[0], svd_clip[-1])
-            else:
-                s = s.clip(1/(1+svd_clip), 1+svd_clip)
-            A = u @ np.diag(s) @ vh
-        pt1_x = interpX(pt0[0], pt0[1])
-        pt1_y = interpY(pt0[0], pt0[1])
-        pt1 = np.array([pt1_x.data, pt1_y.data])
-        t = pt1 - pt0 @ A
-        return A, t
-
-
-    def crop_field(self, bbox, **kwargs):
-        """
-        compute the deformation field within a bounding box.
-        Args:
-            bbox: bounding box (xmin, ymin, xmax, ymax) in the output space,
-                left/top included & right/bottom excluded
-        Kwargs:
-            out_resolution: output resolution. If set to None, assume the output
-                resolution is the same as the intrinsic renderer resoluton.
-        Return:
-            x-field (ndarray): deformation field in x direction. None if
-                bounding box not intersecting the interpolator.
-            y-field (ndarray): deformation field in y direction. None if
-                bounding box not intersecting the interpolator.
-            mask (ndarray): region of valid pixels.
-        """
-        mode = kwargs.get('mode', RENDER_FULL)
-        offsetting = kwargs.get('offsetting', True)
-        out_resolution = kwargs.get('out_resolution', None)
-        bbox0 = np.array(bbox).reshape(4)
-        outwd = round(bbox0[2]-bbox0[0])
-        outht = round(bbox0[3]-bbox0[1])
-        empty_output = (np.zeros((outht, outwd), dtype=np.float32),
-                        np.zeros((outht, outwd), dtype=np.float32),
-                        np.zeros((outht, outwd), dtype=bool))
-        if offsetting:
-            bbox0 = bbox0 - np.tile(self._offset.ravel(), 2)
-        if mode in (RENDER_LOCAL_RIGID, RENDER_LOCAL_AFFINE):
-            bcntr = ((bbox0[0] + bbox0[2] - 1)/2, (bbox0[1] + bbox0[3] - 1)/2)
-            if mode == RENDER_LOCAL_RIGID:
-                svd_clip = 0
-            else:
-                svd_clip = kwargs.get('svd_clip', None)
-            A, t = self.local_affine_tform(bcntr, offsetting=False, svd_clip=svd_clip)
-            if A is None:
-                return empty_output
-            xs = np.linspace(bbox0[0], bbox0[2], num=outwd, endpoint=False, dtype=float)
-            ys = np.linspace(bbox0[1], bbox0[3], num=outht, endpoint=False, dtype=float)
-            if out_resolution is not None:
-                scale = out_resolution / self.resolution
-                xs = spatial.scale_coordinates(xs, scale)
-                ys = spatial.scale_coordinates(ys, scale)
-            xx, yy = np.meshgrid(xs, ys)
-            x_field = xx * A[0,0] + yy * A[1,0] + t[0]
-            y_field = xx * A[0,1] + yy * A[1,1] + t[1]
-            mask = np.ones_like(x_field, dtype=bool)
-        elif mode == RENDER_CONTIGEOUS:
-            x_field, y_field, weight = self.field_w_weight(bbox0, region_id=None,
-                out_resolution=out_resolution, offsetting=False, compute_wt=True)
-            if weight is None:
-                mask = None
-            else:
-                mask = weight > 0
-        elif mode == RENDER_FULL:
-            regions = self.region_finder_for_bbox(bbox0, offsetting=False)
-            if regions.size == 0:
-                return empty_output
-            elif regions.size == 1:
-                blend = BLEND_NONE
-            else:
-                blend = kwargs.get('blend', BLEND_MAX)
-            initialized = False
-            for rid in regions:
-                xf, yf, wt = self.field_w_weight(bbox0, region_id=rid,
-                    out_resolution=out_resolution, offsetting=False, compute_wt=True)
-                if xf is None:
-                    continue
-                if not initialized:
-                    x_field = np.zeros_like(xf)
-                    y_field = np.zeros_like(yf)
-                    weight = np.zeros_like(wt)
-                    initialized = True
-                if blend == BLEND_LINEAR:
-                    x_field = x_field + xf * wt
-                    y_field = y_field + yf * wt
-                    weight = weight + wt
-                elif blend == BLEND_MAX:
-                    tmask = wt >= weight
-                    x_field[tmask] = xf[tmask]
-                    y_field[tmask] = yf[tmask]
-                    weight[tmask] = wt[tmask]
-                else:
-                    tmask = wt > 0
-                    x_field[tmask] = xf[tmask]
-                    y_field[tmask] = yf[tmask]
-                    weight[tmask] = wt[tmask]
-            if not initialized:
-                return empty_output
-            if blend == BLEND_LINEAR:
-                with np.errstate(invalid='ignore', divide='ignore'):
-                    x_field = np.nan_to_num(x_field / weight, nan=0,posinf=0, neginf=0)
-                    y_field = np.nan_to_num(y_field / weight, nan=0,posinf=0, neginf=0)
-            mask = weight > 0
-        else:
-            raise ValueError
-        return x_field, y_field, mask
-
-
-    def crop(self, bbox, **kwargs):
-        image_loader = kwargs.get('image_loader', self._image_loader)
-        log_sigma = kwargs.get('log_sigma', 0) # apply laplacian of gaussian filter if > 0
-        if image_loader is None:
-            raise RuntimeError('Image loader not defined.')
-        x_field, y_field, mask = self.crop_field(bbox, **kwargs)
-        if image_loader.resolution != self.resolution:
-            scale = self.resolution / image_loader.resolution
-            x_field = spatial.scale_coordinates(x_field, scale)
-            y_field = spatial.scale_coordinates(y_field, scale)
-        imgt = common.render_by_subregions(x_field, y_field, mask, image_loader, **kwargs)
-        if (log_sigma > 0) and (imgt is not None):
-            if len(imgt.size) > 2:
-                imgt = np.moveaxis(imgt, -1, 0)
-            imgt = common.masked_dog_filter(imgt, log_sigma, mask=mask)
-            if len(imgt.size) > 2:
-                imgt = np.moveaxis(imgt, 0, -1)
-        return imgt
-
-
-    @property
-    def bounds(self):
-        if not hasattr(self, '_bounds'):
-            xmin, ymin, xmax, ymax = np.inf, np.inf, -np.inf, -np.inf
-            for m in self._weight_params:
-                xmin = min(xmin, np.min(m.x) + self._offset.ravel()[0])
-                ymin = min(ymin, np.min(m.y) + self._offset.ravel()[1])
-                xmax = max(xmax, np.max(m.x) + self._offset.ravel()[0])
-                ymax = max(ymax, np.max(m.y) + self._offset.ravel()[1])
-            self._bounds = (xmin, ymin, xmax, ymax)
-        return self._bounds
-
-
-    @property
-    def dtype(self):
-        if self._dtype is None:
-            if hasattr(self._image_loader, 'dtype') and self._image_loader.dtype is not None:
-                self._dtype = self._image_loader.dtype
-            else:
-                self._dtype = np.uint8
-        return self._dtype
-
-
-    @property
-    def default_fillval(self):
-        if self._default_fillval is None:
-            if hasattr(self._image_loader, 'default_fillval') and self._image_loader.default_fillval is not None:
-                self._default_fillval = self._image_loader.default_fillval
-            else:
-                self._default_fillval = 0
-        return self._default_fillval
-=======
-        return np.max(d, axis=-1)
->>>>>>> d89884f3
+        return np.max(d, axis=-1)
--- conflicted
+++ resolved
@@ -264,12 +264,8 @@
 
 def parse_args(args=None):
     parser = argparse.ArgumentParser(description="Align thumbnails")
-<<<<<<< HEAD
     parser.add_argument("--mode", metavar="mode", type=str, default='downsample')
     parser.add_argument("--work_dir", metavar="work_dir", type=str, default=None)
-=======
-    parser.add_argument("--mode", metavar="mode", type=str, default='match')
->>>>>>> e4ad769e
     parser.add_argument("--start", metavar="start", type=int, default=0)
     parser.add_argument("--step", metavar="step", type=int, default=1)
     parser.add_argument("--stop", metavar="stop", type=int, default=0)

import argparse
import glob
from concurrent.futures.process import ProcessPoolExecutor
from concurrent.futures import as_completed
from multiprocessing import get_context
import math
from functools import partial
import os
import time
import tensorstore as ts
import feabas
from feabas import config, logging, dal
from feabas.time_region import time_region

def match_one_section(coordname, outname, **kwargs):
    logger_info = kwargs.get('logger', None)
    logger = logging.get_logger(logger_info)
    stitcher = Stitcher.from_coordinate_file(coordname)
    if os.path.isfile(outname + '_err'):
        logger.info(f'loading previous results for {os.path.basename(coordname)}')
        stitcher.load_matches_from_h5(outname + '_err', check_order=True)
    _, err = stitcher.dispatch_matchers(verbose=False, **kwargs)
    if err:
        outname = outname + '_err'
    stitcher.save_to_h5(outname, save_matches=True, save_meshes=False)
    return 1


def match_main(coord_list, out_dir, **kwargs):
    start_match_main = time.time()
    num_workers = kwargs.get('num_workers', 1)
    logger_info = logging.initialize_main_logger(logger_name='stitch_matching', mp=num_workers>1)
    kwargs['logger'] = logger_info[0]
    logger= logging.get_logger(logger_info[0])
    for coordname in coord_list:
        t0 = time.time()
        fname = os.path.basename(coordname).replace('.txt', '')
        outname = os.path.join(out_dir, fname + '.h5')
        if os.path.isfile(outname):
            continue
        logger.info(f'starting matching for {fname}')
        flag = match_one_section(coordname, outname, **kwargs)
        if flag == 1:
            logger.info(f'ending for {fname}: {(time.time()-t0)/60} min')
    time_region.track_time("stitch_main.match_main", time.time() - start_match_main)
    logger.info('finished.')
    logging.terminate_logger(*logger_info)


def optimize_one_section(matchname, outname, **kwargs):
    from feabas.stitcher import Stitcher
    import numpy as np
    use_group = kwargs.get('use_group', True)
    msem = kwargs.get('msem', False)
    mesh_settings = kwargs.get('mesh_settings', {})
    translation_settings = kwargs.get('translation', {})
    group_elastic_settings = kwargs.get('group_elastic', {})
    elastic_settings = kwargs.get('final_elastic', {})
    disconnected_settings = kwargs.get('disconnected_assemble', {})
    normalize_setting = kwargs.get('normalize', {})
    minweight = kwargs.get('minweight', None)
    logger_info = kwargs.get('logger', None)
    logger = logging.get_logger(logger_info)
    group_elastic_settings.setdefault('continue_on_flip', True)
    elastic_settings.setdefault('continue_on_flip', True)
    bname = os.path.basename(matchname).replace('.h5', '')
    t0 = time.time()
    stitcher = Stitcher.from_h5(matchname, load_matches=True, load_meshes=False)
    if minweight is not None:
        rejected = stitcher.filter_match_by_weight(minweight)
        if rejected > 0:
            logger.debug(f'{bname}: filtered out {rejected} low-conf matches')
    if use_group:
        if msem:
            groupings = [int(s.split('/')[0]) for s in stitcher.imgrelpaths]
        else:
            groupings = np.zeros(stitcher.num_tiles, dtype=np.int32)
    else:
        groupings = None
    stitcher.set_groupings(groupings)
    mesh_settings = mesh_settings.copy()
    mesh_sizes = mesh_settings.pop('mesh_sizes', [75, 150, 300])
    stitcher.initialize_meshes(mesh_sizes, **mesh_settings)
    discrd =stitcher.optimize_translation(target_gear=feabas.MESH_GEAR_FIXED, **translation_settings)
    dis = stitcher.match_residues()
    logger.info(f'{bname}: residue after translation {np.nanmean(dis)} | discarded {discrd}')
    if use_group:
        stitcher.optimize_group_intersection(target_gear=feabas.MESH_GEAR_FIXED, **group_elastic_settings)
        stitcher.optimize_translation(target_gear=feabas.MESH_GEAR_FIXED, **translation_settings)
        cost = stitcher.optimize_elastic(use_groupings=True, target_gear=feabas.MESH_GEAR_FIXED, **group_elastic_settings)
        dis = stitcher.match_residues()
        logger.info(f'{bname}: residue after grouped relaxation {np.nanmean(dis)} | cost {cost}')
    cost = stitcher.optimize_elastic(target_gear=feabas.MESH_GEAR_MOVING, **elastic_settings)
    rot, _ = stitcher.normalize_coordinates(**normalize_setting)
    N_conn = stitcher.connect_isolated_subsystem(**disconnected_settings)
    if N_conn > 1:
        rot_1, _ = stitcher.normalize_coordinates(**normalize_setting)
        rot = max(rot, rot_1)
    if cost[0] is None or cost[1] is None or cost[0] < cost[1]:
        stitcher.save_to_h5(outname.replace('.h5', '.h5_err'), save_matches=False, save_meshes=True)
        logger.error(f'{bname}: failed to converge.')
    else:
        stitcher.save_to_h5(outname, save_matches=False, save_meshes=True)
    lbl_conn = stitcher.connected_subsystem
    _, cnt = np.unique(lbl_conn, return_counts=True)
    ncomp = cnt.size
    ncomp1 = np.sum(cnt>1)
    dis = stitcher.match_residues()
    finish_str = f'{bname}: {cost} finished {time.time() - t0} sec | residue: {np.nanmean(dis)} | rotation: {round(rot)}'
    if abs(rot) > 1.5:
        logger.warning(f'{bname}: rotation detected in final transform, potential mesh relaxation issues.')
    if ncomp > 1:
        finish_str = finish_str + f' | {ncomp1}/{ncomp} components'
        logger.warning(f'\t{bname}: {ncomp} disconnected groups found, among which {ncomp1} have more than one tiles.')
    logger.info(finish_str)


def optmization_main(match_list, out_dir, **kwargs):
    start_optmization_main = time.time()
    num_workers = kwargs.pop('num_workers', 1)
    logger_info = logging.initialize_main_logger(logger_name='stitch_optmization', mp=num_workers>1)
    kwargs['logger'] = logger_info[0]
    logger= logging.get_logger(logger_info[0])
    target_func = partial(optimize_one_section, **kwargs)
    if num_workers == 1:
        for matchname in match_list:
            outname = os.path.join(out_dir, os.path.basename(matchname))
            if os.path.isfile(outname):
                continue
            target_func(matchname, outname)
    else:
        jobs = []
        with ProcessPoolExecutor(max_workers=num_workers, mp_context=get_context('spawn')) as executor:
            for matchname in match_list:
                outname = os.path.join(out_dir, os.path.basename(matchname))
                if os.path.isfile(outname):
                    continue
                job = executor.submit(target_func, matchname, outname)
                jobs.append(job)
            for job in jobs:
                job.result()
    time_region.track_time("stitch_main.optimization_main", time.time() - start_optmization_main)
    logger.info('finished.')
    logging.terminate_logger(*logger_info)


def render_one_section(tform_name, out_prefix, meta_name=None, **kwargs):
    num_workers = kwargs.get('num_workers', 1)
    tile_size = kwargs.pop('tile_size', [4096, 4096])
    scale = kwargs.pop('scale', 1.0)
    resolution = kwargs.pop('resolution', None)
    loader_settings = kwargs.get('loader_settings', {})
    render_settings = kwargs.get('render_settings', {}).copy()
    driver = kwargs.get('driver', 'image')
    use_tensorstore = driver != 'image'
    if loader_settings.get('cache_size', None) is not None:
        loader_settings = loader_settings.copy()
        loader_settings['cache_size'] = loader_settings['cache_size'] // num_workers
    if meta_name is not None and os.path.isfile(meta_name):
        return None
    renderer = MontageRenderer.from_h5(tform_name, loader_settings=loader_settings)
    if resolution is not None:
        scale = renderer.resolution / resolution
    else:
        resolution = renderer.resolution / scale
    render_settings['scale'] = scale
    out_prefix = out_prefix.replace('\\', '/')
    print(f"out_prefix {out_prefix}")
    render_series = renderer.plan_render_series(tile_size, prefix=out_prefix,
        scale=scale, **kwargs)
    if use_tensorstore:
        # delete existing
        out_spec = render_series[1].copy()
        out_spec.update({'open': False, 'create': True, 'delete_existing': True})
        store = ts.open(out_spec).result()
    if num_workers == 1:
        bboxes, filenames, _ = render_series
        metadata = renderer.render_series_to_file(bboxes, filenames, **render_settings)
    else:
        bboxes_list, filenames_list, hits_list = renderer.divide_render_jobs(render_series,
            num_workers=num_workers, max_tile_per_job=20)
        if use_tensorstore:
            metadata = []
        else:
            metadata = {}
        jobs = []
        target_func = partial(MontageRenderer.subprocess_render_montages, **render_settings)
        with ProcessPoolExecutor(max_workers=num_workers, mp_context=get_context('spawn')) as executor:
            for bboxes, filenames, hits in zip(bboxes_list, filenames_list, hits_list):
                init_args = renderer.init_args(selected=hits)
                job = executor.submit(target_func, init_args, bboxes, filenames)
                jobs.append(job)
            for job in as_completed(jobs):
                if use_tensorstore:
                    metadata.extend(job.result())
                else:
                    metadata.update(job.result())
    if (meta_name is not None) and (len(metadata) > 0):
        if use_tensorstore:
            meta_name = meta_name.replace('\\', '/')
            kv_headers = ('gs://', 'http://', 'https://', 'file://', 'memory://')
            for kvh in kv_headers:
                if meta_name.startswith(kvh):
                    break
            else:
                meta_name = 'file://' + meta_name
            meta_ts = ts.open({"driver": "json", "kvstore": meta_name}).result()
            meta_ts.write({0: store.spec(minimal_spec=True).to_json()}).result()
        else:
            fnames = sorted(list(metadata.keys()))
            bboxes = []
            for fname in fnames:
                bboxes.append(metadata[fname])
            out_loader = dal.StaticImageLoader(fnames, bboxes=bboxes, resolution=resolution)
            out_loader.to_coordinate_file(meta_name)
    return len(metadata)


def render_main(tform_list, out_dir, **kwargs):
    start_render_main = time.time()
    logger_info = logging.initialize_main_logger(logger_name='stitch_rendering', mp=False)
    logger = logger_info[0]
    driver = kwargs.get('driver', 'image')
    use_tensorstore = driver != 'image'
    if use_tensorstore:
        meta_dir = kwargs['meta_dir']
        os.makedirs(meta_dir, exist_ok=True)
    for tname in tform_list:
        t0 = time.time()
        sec_name = os.path.basename(tname).replace('.h5', '')
        try:
            sec_outdir = os.path.join(out_dir, sec_name)
            if use_tensorstore:
                meta_name = os.path.join(meta_dir, sec_name+'.json')
            else:
                meta_name = os.path.join(sec_outdir, 'metadata.txt')
            if os.path.isfile(meta_name):
                continue
            logger.info(f'{sec_name}: start')
            if use_tensorstore:
                out_prefix = sec_outdir
            else:
                os.makedirs(sec_outdir, exist_ok=True)
                out_prefix = os.path.join(sec_outdir, sec_name)
            num_rendered = render_one_section(tname, out_prefix, meta_name=meta_name, **kwargs)
            logger.info(f'{sec_name}: {num_rendered} tiles | {(time.time()-t0)/60} min')
        except Exception as err:
            logger.error(f'{sec_name}: {err}')
    time_region.track_time('stitch_main.render_main', time.time() - start_render_main)
    logger.info('finished.')
    logging.terminate_logger(*logger_info)

def look_for_duplicate_sections(coord_list):
    basenames = [os.path.basename(x) for x in coord_list]
    section_names = set()
    for bn in basenames:
        parts = bn.split('_')
        assert len(parts)==4, "expected section tilespec file to be of form 'W03_Sec106_R2_montaged.txt'"
        sn = ''.join(parts[:2])
        if sn in section_names:
            raise Exception(f"ERROR: two sections with the same sec name {sn} {bn}\nThis is likely representative of a duplicate section")

def stitch_switchboard(mode):
    if mode in ['rendering', 'render']:
        stitch_configs_render = stitch_configs['rendering']
        stitch_configs_render.pop('out_dir', '')
        image_outdir = config.stitch_render_dir(root_dir)
        driver = stitch_configs_render.get('driver', 'image')
        if driver == 'image':
            image_outdir = os.path.join(image_outdir, 'mip0')
        tform_regex = os.path.abspath(os.path.join(mesh_dir, '*.h5'))
        tform_list = sorted(glob.glob(tform_regex))
        assert len(tform_list)>0, f"tform list empty, didn't find any h5 files in {tform_regex}"
        tform_list = tform_list[indx]
        if args.reverse:
            tform_list = tform_list[::-1]
        stitch_configs_render.setdefault('meta_dir', render_meta_dir)
        print(f"image_outdir {image_outdir}")
        render_main(tform_list, image_outdir, **stitch_configs_render)
        time.sleep(5)
    elif mode in ['optimization', 'optimize']:
        print("starting optimize")
        stitch_configs_opt = stitch_configs['optimization']
        match_regex = os.path.abspath(os.path.join(match_dir, '*.h5'))
        match_list = sorted(glob.glob(match_regex))
        assert len(match_list) > 0, f"match list couldn't find any h5 files {match_regex}"
        match_list = match_list[indx]
        if args.reverse:
            match_list = match_list[::-1]
        os.makedirs(mesh_dir, exist_ok=True)
        optmization_main(match_list, mesh_dir, **stitch_configs_opt)
        time.sleep(5)
    elif mode in ['matching', 'match']:
        stitch_configs_match = stitch_configs['matching']
        coord_regex = os.path.abspath(os.path.join(coord_dir, '*.txt'))
        coord_list = sorted(glob.glob(coord_regex))
        assert len(coord_list) > 0, f"didn't find any txt coord files {coord_regex}"
        look_for_duplicate_sections(coord_list)
        coord_list = coord_list[indx]
        if args.reverse:
            coord_list = coord_list[::-1]
        os.makedirs(match_dir, exist_ok=True)
        match_main(coord_list, match_dir, **stitch_configs_match)    
        time.sleep(5)

def parse_args(args=None):
    parser = argparse.ArgumentParser(description="Run stitching")
    parser.add_argument("--mode", metavar="mode", type=str, default='matching')
    parser.add_argument("--work_dir", metavar="work_dir", type=str, default=None)
    #parser.add_argument("--section_name", metavar="section_name", type=str, default=None)
    parser.add_argument("--start", metavar="start", type=int, default=0)
    parser.add_argument("--step", metavar="step", type=int, default=1)
    parser.add_argument("--stop", metavar="stop", type=int, default=0, 
                        help="stop index is exclusive. stop of one batch should be the same as the start of the next")
    parser.add_argument("--reverse",  action='store_true')
    return parser.parse_args(args)


if __name__ == '__main__':
    args = parse_args()
    if not args.work_dir:
        root_dir = config.get_work_dir()
        generate_settings = config.general_settings()
        stitch_configs = config.stitch_configs()
    else:
        root_dir = args.work_dir
<<<<<<< HEAD
        #os.chdir(root_dir)
        config._default_configuration_folder = args.work_dir
=======
        os.chdir(root_dir)
        config.set_work_dir(args.work_dir)
        print("stitch_main", config._default_log_dir)  
        logging.set_log_configs()
>>>>>>> 2dd878b8
        generate_settings= config.general_settings(os.path.join(root_dir, "configs"))
        stitch_configs = config.stitch_configs(root_dir)
    print('os.getcwd()',os.getcwd())
    num_cpus = generate_settings['cpu_budget']
    print("root_dir", root_dir)
    #print("generate_settings", generate_settings)
    #print("stitch_configs", stitch_configs)
    print("mode", args.mode)
    if args.mode.lower().startswith('r'):
        mode = 'rendering'
    elif args.mode.lower().startswith('o'):
        mode = 'optimization'
    elif args.mode.lower().startswith('m'):
        mode = 'matching'
    else:
        mode='all'
    if mode=='all':
        num_workers = stitch_configs.get('num_workers', 1)
        if num_workers > num_cpus:
            num_workers = num_cpus
            stitch_configs['num_workers'] = num_workers
    else:
        num_workers = stitch_configs[mode].get('num_workers', 1)
        if num_workers > num_cpus:
            num_workers = num_cpus
            stitch_configs[mode]['num_workers'] = num_workers
    nthreads = max(1, math.floor(num_cpus / num_workers))
    config.limit_numpy_thread(nthreads)

    from feabas.stitcher import Stitcher, MontageRenderer
    import numpy as np

    stitch_dir = os.path.join(root_dir, 'stitch')
    coord_dir = os.path.join(stitch_dir, 'stitch_coord')
    match_dir = os.path.join(stitch_dir, 'match_h5')
    mesh_dir = os.path.join(stitch_dir, 'tform')
    render_meta_dir = os.path.join(stitch_dir, 'ts_specs')
    stt_idx, stp_idx, step = args.start, args.stop, args.step
    if stp_idx == 0:
        stp_idx = None
    indx = slice(stt_idx, stp_idx, step)
    if mode =='all':
        stitch_switchboard('matching')
        stitch_switchboard('optimization')
        stitch_switchboard('rendering')
    else:
        stitch_switchboard(mode)

    time_region.log_summary()<|MERGE_RESOLUTION|>--- conflicted
+++ resolved
@@ -11,7 +11,7 @@
 import feabas
 from feabas import config, logging, dal
 from feabas.time_region import time_region
-
+from feabas.time_region import timer_func
 def match_one_section(coordname, outname, **kwargs):
     logger_info = kwargs.get('logger', None)
     logger = logging.get_logger(logger_info)
@@ -25,7 +25,7 @@
     stitcher.save_to_h5(outname, save_matches=True, save_meshes=False)
     return 1
 
-
+@timer_func
 def match_main(coord_list, out_dir, **kwargs):
     start_match_main = time.time()
     num_workers = kwargs.get('num_workers', 1)
@@ -42,7 +42,6 @@
         flag = match_one_section(coordname, outname, **kwargs)
         if flag == 1:
             logger.info(f'ending for {fname}: {(time.time()-t0)/60} min')
-    time_region.track_time("stitch_main.match_main", time.time() - start_match_main)
     logger.info('finished.')
     logging.terminate_logger(*logger_info)
 
@@ -114,7 +113,7 @@
         logger.warning(f'\t{bname}: {ncomp} disconnected groups found, among which {ncomp1} have more than one tiles.')
     logger.info(finish_str)
 
-
+@timer_func
 def optmization_main(match_list, out_dir, **kwargs):
     start_optmization_main = time.time()
     num_workers = kwargs.pop('num_workers', 1)
@@ -139,7 +138,6 @@
                 jobs.append(job)
             for job in jobs:
                 job.result()
-    time_region.track_time("stitch_main.optimization_main", time.time() - start_optmization_main)
     logger.info('finished.')
     logging.terminate_logger(*logger_info)
 
@@ -215,9 +213,8 @@
             out_loader.to_coordinate_file(meta_name)
     return len(metadata)
 
-
-def render_main(tform_list, out_dir, **kwargs):
-    start_render_main = time.time()
+@timer_func
+def stitch_render_main(tform_list, out_dir, **kwargs):
     logger_info = logging.initialize_main_logger(logger_name='stitch_rendering', mp=False)
     logger = logger_info[0]
     driver = kwargs.get('driver', 'image')
@@ -246,7 +243,6 @@
             logger.info(f'{sec_name}: {num_rendered} tiles | {(time.time()-t0)/60} min')
         except Exception as err:
             logger.error(f'{sec_name}: {err}')
-    time_region.track_time('stitch_main.render_main', time.time() - start_render_main)
     logger.info('finished.')
     logging.terminate_logger(*logger_info)
 
@@ -264,7 +260,7 @@
     if mode in ['rendering', 'render']:
         stitch_configs_render = stitch_configs['rendering']
         stitch_configs_render.pop('out_dir', '')
-        image_outdir = config.stitch_render_dir(root_dir)
+        image_outdir = config.stitch_render_dir()
         driver = stitch_configs_render.get('driver', 'image')
         if driver == 'image':
             image_outdir = os.path.join(image_outdir, 'mip0')
@@ -276,7 +272,7 @@
             tform_list = tform_list[::-1]
         stitch_configs_render.setdefault('meta_dir', render_meta_dir)
         print(f"image_outdir {image_outdir}")
-        render_main(tform_list, image_outdir, **stitch_configs_render)
+        stitch_render_main(tform_list, image_outdir, **stitch_configs_render)
         time.sleep(5)
     elif mode in ['optimization', 'optimize']:
         print("starting optimize")
@@ -320,25 +316,16 @@
     args = parse_args()
     if not args.work_dir:
         root_dir = config.get_work_dir()
-        generate_settings = config.general_settings()
-        stitch_configs = config.stitch_configs()
     else:
         root_dir = args.work_dir
-<<<<<<< HEAD
-        #os.chdir(root_dir)
-        config._default_configuration_folder = args.work_dir
-=======
-        os.chdir(root_dir)
         config.set_work_dir(args.work_dir)
-        print("stitch_main", config._default_log_dir)  
         logging.set_log_configs()
->>>>>>> 2dd878b8
-        generate_settings= config.general_settings(os.path.join(root_dir, "configs"))
-        stitch_configs = config.stitch_configs(root_dir)
+    general_settings= config.general_settings()
+    stitch_configs = config.stitch_configs()
     print('os.getcwd()',os.getcwd())
-    num_cpus = generate_settings['cpu_budget']
+    num_cpus = general_settings['cpu_budget']
     print("root_dir", root_dir)
-    #print("generate_settings", generate_settings)
+    #print("general_settings", general_settings)
     #print("stitch_configs", stitch_configs)
     print("mode", args.mode)
     if args.mode.lower().startswith('r'):
